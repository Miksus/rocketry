--- conflicted
+++ resolved
@@ -85,13 +85,12 @@
     def get_default_name(self):
         return "HTTP-API"
 
-<<<<<<< HEAD
-
     def _set_config(self, app):
         app.config['JSONIFY_PRETTYPRINT_REGULAR'] = True
         app.logger.name = "atlas.api.http" # We don't want it to pollute task logs (would be named as "atlas.task.api.http.task" otherwise)
         app.config["HOST_TASK"] = self
-=======
+
+
 @register_task_cls
 class IPAddressPinger(Task):
     
@@ -134,5 +133,4 @@
                 requests.post(self.target_host, json=data, timeout=self.connection_timeout)
             except requests.ConnectionError:
                 pass
-            time.sleep(self.delay)
->>>>>>> f904ecfc
+            time.sleep(self.delay)