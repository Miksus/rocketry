
from flask import Blueprint, render_template, abort, request, jsonify, abort
from atlas import session
from .utils import parse_url_parameters

# For system info
import pkg_resources
import platform
import sys

rest_api = Blueprint(
    'api', 
    __name__,
)

@rest_api.route('/parameters', methods=['GET', "POST"])
@rest_api.route('/parameters/<key>', methods=['PUT', "DELETE"])
def parameters(key=None):
    if request.method == "GET":
        # Read parameters
        data = session.parameters
        return jsonify(data)
    elif request.method == "POST" and key is None:
        # Replace existing parameters
        data = request.get_json()
        session.parameters = Paramters(data)

    elif request.method == "POST" and key is not None:
        if key in session.parameters:
            abort(409, "Parameter already exists.")
        data = request.get_json()
        session.parameters[key] = data

    elif request.method == "PUT":
        if not request.is_json:
            raise TypeError(f"Data is not json. Content type: {request.content_type}")
        data = request.get_json()
        session.parameters[key] = data
        
    elif request.method == "DELETE":
        del session.parameters[key]

    return ""

@rest_api.route('/tasks', methods=['GET', "POST"])
@rest_api.route('/tasks/<name>', methods=['GET', "PATCH", "DELETE"])
def tasks(name=None): 
    if request.method == "GET":
        # Read
        is_collection = name is None
        data = session.get_task(name) if not is_collection else session.tasks
        return jsonify(data)
    elif request.method == "POST":
        # Create a task
        raise NotImplementedError("GET .../tasks is not implemented yet.")
        data = request.get_json()
        name = data.get("name", None)
        
        if name is None:
            abort(400, "Task missing name.")
        if name in session.tasks:
            abort(409, "Task already exists.")

        parse_task(data)

    elif request.method == "PATCH":
        if name not in session.tasks:
            abort(409, "Task does not exist.")
        task = session.get_task(name)
        with task.lock:

            # Update/Modify
            data = request.get_json()
            for attr, value in data.items():
                setattr(task, attr, value)
    elif request.method == "DELETE":
        del session.tasks[name]
        # TODO: Delete the task file if user defined PyScript

    return ""

@rest_api.route('/logs/<type_>', methods=['GET'])
@rest_api.route('/logs/<type_>/<logger>', methods=['GET'])
def logs(type_="tasks", logger=None): 
    "Whole log. Name is the name of the logger (ie. atlas.task.maintain)"

    # TODO: Querying
    # query and sort: http://localhost:5001/logs/tasks?sort=+task_name,-start
    # query range: http://localhost:5001/logs/tasks?min_start=2021-01-01&max_start=2021-01-02
    # QUery list: http://localhost:5001/logs/tasks?action=run&action=fail

    if type_ == "tasks":
        loggers = session.get_task_loggers(with_adapters=True)
    elif type_ == "scheduler":
        loggers = session.get_scheduler_loggers(with_adapters=True)
    else:
        raise KeyError(f"Invalid type_: {type_}")
    logger_name = logger

    if request.method == "GET":
        # Read all logs
        # Args are always as lists, we put as strings those suitable
        params = parse_url_parameters(request)
        data = []
        for logger in loggers.values():
            if logger_name is None or name == logger_name:
                data += logger.get_records(**params)

        return jsonify(data)
    return ""


<<<<<<< HEAD
# System
@rest_api.route('/system/shutdown', methods=['PUT'])
def shutdown(): 
    "Shutdown scheduler system"
    raise NotImplementedError
=======
@rest_api.route('/ping', methods=['GET'])
def ping(): 
    "Minimally consuming way to check the server"
    return ""


# Scheduler routes
@rest_api.route('/scheduler/shutdown', methods=['PUT'])
def shut_down(): 
    "Shutdown scheduler"
    # TODO: Test
    session.scheduler.shut_down()
    return ""


# Informatics
@rest_api.route('/info', methods=['GET'])
@rest_api.route('/info/<name>', methods=['GET'])
def info(name=None): 
    "Get system info"

    # Util funcs (TODO: put to a module)
    def get_python_info():
        return {
            "info": sys.version,
            "version": platform.python_version(),
            "implementation": platform.python_implementation(),
        }

    def get_os_info():
        info = platform.uname()
        return {
            "info": platform.platform(),
            "system": info.system,
            "machine": info.machine,
            "release": info.release,
            "processor": info.processor,
        }

    def get_scheduler_info():
        return {
            "version": pkg_resources.get_distribution("atlas").version,
            "n_tasks": len(session.tasks),
        }

    if request.method == "GET":
        if name is None:
            data = {
                "os": get_os_info(), 
                "python": get_python_info(), 
                "node": platform.node(),
                "scheduler": get_scheduler_info()
            }

        elif name == "os":
            data = get_os_info()

        elif name == "python":
            data = get_python_info()

        elif name == "node":
            data = {"node": platform.node()}

        elif name == "scheduler":
            data = get_scheduler_info()
        else:
            abort(404)
        return jsonify(data)
    return ""
>>>>>>> f904ecfc
<|MERGE_RESOLUTION|>--- conflicted
+++ resolved
@@ -110,13 +110,6 @@
     return ""
 
 
-<<<<<<< HEAD
-# System
-@rest_api.route('/system/shutdown', methods=['PUT'])
-def shutdown(): 
-    "Shutdown scheduler system"
-    raise NotImplementedError
-=======
 @rest_api.route('/ping', methods=['GET'])
 def ping(): 
     "Minimally consuming way to check the server"
@@ -185,5 +178,4 @@
         else:
             abort(404)
         return jsonify(data)
-    return ""
->>>>>>> f904ecfc
+    return ""