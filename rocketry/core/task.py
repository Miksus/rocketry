import asyncio
from dataclasses import dataclass
import inspect
from pickle import PicklingError
import sys
import time
import datetime
import logging
import platform
from types import FunctionType, TracebackType
import warnings
from copy import copy
from abc import abstractmethod
import multiprocessing
import threading
from queue import Empty
from typing import TYPE_CHECKING, Any, Callable, ClassVar, List, Dict, Type, Union, Tuple, Optional
try:
    from typing import Literal
except ImportError: # pragma: no cover
    from typing_extensions import Literal

from pydantic import BaseModel, Field, PrivateAttr, validator

from rocketry._base import RedBase
from rocketry.core.condition import BaseCondition, AlwaysFalse, All
from rocketry.core.time import TimePeriod
from rocketry.core.parameters import Parameters
from rocketry.core.log import TaskAdapter
from rocketry.pybox.time import to_timedelta
from rocketry.core.utils import is_pickleable, filter_keyword_args, is_main_subprocess
from rocketry.exc import SchedulerRestart, SchedulerExit, TaskInactionException, TaskTerminationException, TaskLoggingError, TaskSetupError
from rocketry.core.hook import _Hooker
from rocketry.log import QueueHandler

if TYPE_CHECKING:
    from rocketry import Session
    from rocketry.core.parameters import BaseArgument

_IS_WINDOWS = platform.system()

def _create_session():
    # To avoid circular imports
    from rocketry import Session
    return Session()

@dataclass
class TaskRun:

    start: float
    task: Union[asyncio.Task, threading.Thread, multiprocessing.Process, None]
    run_id: str = None

    # Thread related
    event_terminate: Optional[threading.Event] = None
    event_running: Optional[threading.Event] = None
    exception: Exception = None

    def is_alive(self) -> bool:
        if self.is_main:
            return True
        if self.is_async:
            return not self.task.done()
        return self.task.is_alive()

    async def terminate(self):
        task = self.task
        if self.is_async:
            task.cancel()
            await task
        elif self.is_process:
            task.terminate()
            # Waiting till the termination is finished.
            # Otherwise may try to terminate it many times as the process is alive for a brief moment
            task.join()
        elif self.is_thread:
            self.event_terminate.set()
        else:
            raise TypeError(f"Cannot terminate task: {task!r}")

    @property
    def is_main(self) -> bool:
        return self.task is None

    @property
    def is_process(self) -> bool:
        return isinstance(self.task, multiprocessing.Process)

    @property
    def is_async(self) -> bool:
        return isinstance(self.task, asyncio.Future)

    @property
    def is_thread(self) -> bool:
        return isinstance(self.task, threading.Thread)

class Task(RedBase, BaseModel):
    """Base class for Tasks.

    A task can be a function, command or other procedure that
    does a specific thing. A task can be parametrized by supplying
    session level parameters or parameters on task basis.


    Parameters
    ----------
    name : str, optional
        Name of the task. Ideally, all tasks
        should have unique name. If None, the
        return value of Task.get_default_name()
        is used instead.
    description : str, optional
        Description of the task. This is purely
        for task documentation purpose.
    start_cond : BaseCondition, optional
        Condition that when True the task
        is to be started, by default AlwaysFalse()
    end_cond : BaseCondition, optional
        Condition that when True the task
        will be terminated. Only works for for
        tasks with execution='process' or 'thread'
        if thread termination is implemented in
        the task, by default AlwaysFalse()
    execution : str, {'main', 'thread', 'process'}, default='process'
        How the task is executed. Allowed values
        'main' (run on main thread & process),
        'thread' (run on another thread) and
        'process' (run on another process).
    parameters : Parameters, optional
        Parameters set specifically to the task,
        by default None
    disabled : bool
        If True, the task is not allowed to be run
        regardless of the start_cond,
        by default False
    force_run : bool
        If True, the task will be run once
        regardless of the start_cond,
        by default True
    on_startup : bool
        Run the task on the startup sequence of
        the Scheduler, by default False
    on_shutdown : bool
        Run the task on the shutdown sequence of
        the Scheduler, by default False
    priority : int, optional
        Priority of the task. Higher priority
        tasks are first inspected whether they
        can be executed. Can be any numeric value.
        Setup tasks are recommended to have priority
        >= 40 if they require loaded tasks,
        >= 50 if they require loaded extensions.
        By default 0
    timeout : str, int, timedelta, optional
        If the task has not run in given timeout
        the task will be terminated. Only applicable
        for tasks with execution='process' or
        with execution='thread'.
    daemon : Bool, optional
        Whether run the task as daemon process
        or not. Only applicable for execution='process',
        by default use Scheduler default
    on_exists : str
        What to do if the name of the task already
        exists in the session, options: 'raise',
        'ignore', 'replace', by default use session
        configuration
    logger : str, logger.Logger, optional
        Logger of the task. Typically not needed
        to be set.
    session : rocketry.session.Session, optional
        Session the task is binded to.


    Attributes
    ----------
    session : rocketry.session.Session
        Session the task is binded to.
    logger : TaskAdapter
        Logger of the task. Access the
        log records using task.logger.get_records()


    Examples
    --------
    Minimum example:

    >>> from rocketry.core import Task
    >>> class MyTask(Task):
    ...     def execute(self):
    ...         ... # What the task does.
    ...         return ...

    """
    class Config:
        arbitrary_types_allowed= True
        underscore_attrs_are_private = True
        validate_assignment = True
        json_encoders = {
            Parameters: lambda v: v.to_json(),
            'BaseCondition': lambda v: str(v),
            FunctionType: lambda v: v.__name__,
            'Session': lambda v: id(v),
        }


    session: 'Session' = Field()

    # Class
    permanent: bool = False # Whether the task is not meant to finish (Ie. RestAPI)
    _actions: ClassVar[Tuple] = ("run", "fail", "success", "inaction", "terminate", None, "crash")
    fmt_log_message: str = r"Task '{task}' status: '{action}'"

    daemon: Optional[bool]
    batches: List[Parameters] = Field(
        default_factory=list,
        description="Run batches (parameters). If not empty, run is triggered regardless of starting condition"
    )

    # Instance
    name: Optional[str] = Field(description="Name of the task. Must be unique")
    description: Optional[str] = Field(description="Description of the task for documentation")
    logger_name: Optional[str] = Field(description="Logger name to be used in logging the task records")
    execution: Optional[Literal['main', 'async', 'thread', 'process']]
    priority: int = 0
    disabled: bool = False
    force_run: bool = False
    force_termination: bool = False
    status: Optional[Literal['run', 'fail', 'success', 'terminate', 'inaction', 'crash']] = Field(description="Latest status of the task")
    timeout: Optional[datetime.timedelta]

    parameters: Parameters = Parameters()

    start_cond: Optional[BaseCondition] = AlwaysFalse() #! TODO: Create get_start_cond so that this could also be as string (lazily parsed)
    end_cond: Optional[BaseCondition] = AlwaysFalse()

    multilaunch: Optional[bool] = None
    on_startup: bool = False
    on_shutdown: bool = False
    func_run_id: Callable = None

    _last_run: Optional[float]
    _last_success: Optional[float]
    _last_fail: Optional[float]
    _last_terminate: Optional[float]
    _last_inaction: Optional[float]
    _last_crash: Optional[float]

    _run_stack: List[TaskRun] = PrivateAttr(default_factory=list)
    _lock: Optional[Type] = PrivateAttr(default=None)
    _main_alive: bool = PrivateAttr(default=False)

    _mark_running = False

    @validator('start_cond', pre=True)
    def parse_start_cond(cls, value, values):
        from rocketry.parse.condition import parse_condition
        session = values['session']
        if isinstance(value, str):
            value = parse_condition(value, session=session)
        elif value is None:
            value = AlwaysFalse()
        return copy(value)

    @validator('end_cond', pre=True)
    def parse_end_cond(cls, value, values):
        from rocketry.parse.condition import parse_condition
        session = values['session']
        if isinstance(value, str):
            value = parse_condition(value, session=session)
        elif value is None:
            value = AlwaysFalse()
        return copy(value)

    @validator('logger_name', pre=True, always=True)
    def parse_logger_name(cls, value, values):
        session = values['session']

        if isinstance(value, str):
            logger_name = value
        elif value is None:
            logger_name = session.config.task_logger_basename
        else:
            logger_name = value.name
            basename = session.config.task_logger_basename
            if not value.name.startswith(basename):
                raise ValueError(f"Logger name must start with '{basename}' as session finds loggers with names")
        return logger_name

    @validator('timeout', pre=True, always=True)
    def parse_timeout(cls, value, values):
        if value == "never":
            return datetime.timedelta.max
        if isinstance(value, (float, int)):
            return to_timedelta(value, unit="s")
        if value is not None:
            return to_timedelta(value)
        return value

    @property
    def logger(self):
        logger = logging.getLogger(self.logger_name)
        return TaskAdapter(logger, task=self)

    def __init__(self, **kwargs):

        hooker = _Hooker(self.session.hooks.task_init)
        hooker.prerun(self)

        if kwargs.get("session") is None:
            warnings.warn("Task's session not defined. Creating new.", UserWarning)
            kwargs['session'] = _create_session()
        kwargs['name'] = self._get_name(**kwargs)

        if "permanent_task" in kwargs:
            warnings.warn(
                "Argument 'permanent_task' is deprecated. "
                "Please use 'permanent'.",
                DeprecationWarning
            )
            kwargs['permanent'] = kwargs.pop("permanent_task")

        super().__init__(**kwargs)

        # Set default readable logger if missing
        self.session._check_readable_logger()

        self.register()

        # Update "last_run", "last_success", etc.
        self.set_cached()

        # Hooks
        hooker.postrun()

    def _get_name(self, name=None, **kwargs):
        if name is None:
            use_instance_naming = self.session.config.use_instance_naming
            if use_instance_naming:
                return id(self)
            return self.get_default_name(**kwargs)
        return name

    @validator('name', pre=True)
    def parse_name(cls, value, values):
        session = values['session']
        on_exists = session.config.task_pre_exist
        name_exists = value in session
        if name_exists:
            if on_exists == 'ignore':
                return value
            if on_exists == 'raise':
                raise ValueError(f"Task name '{value}' already exists.")
            if on_exists == 'rename':
                basename = value
                name = value
                num = 0
                while name in session:
                    num += 1
                    name = f"{basename} - {num}"
                return name
        return value

    @validator('name', pre=False)
    def validate_name(cls, value, values):
        session = values['session']
        on_exists = session.config.task_pre_exist
        name_exists = value in session

        if name_exists:
            if on_exists == 'ignore':
                return value
            raise ValueError(f"Task name '{value}' already exists. Please pick another")
        return value

    @validator('parameters', pre=True)
    def parse_parameters(cls, value):
        if isinstance(value, Parameters):
            return value
        return Parameters(value)

    @validator('force_run', pre=False)
    def parse_force_run(cls, value, values):
        if value:
            warnings.warn("Attribute 'force_run' is deprecated. Please use method set_running() instead", DeprecationWarning)
            values['batches'].append(Parameters())
        return value

    def __hash__(self):
        return id(self)

    def run(self, _params:Union[Parameters, Dict]=None, **kwargs):
        """Set the task running (with given parameters)

        Creates a run batch that will set the task running
        once. Given parameters are only used once. Can be
        called multiple times to put the task running multiple
        times.


        Parameters
        ----------
        _params : dict, Parameters, optional
            Parameters for the batch
        **kwargs
            Parameters for the batch
        """
        params = Parameters()
        if _params:
            params.update(_params)
        if kwargs:
            params.update(kwargs)
        self.batches.append(params)

    def delete(self):
        """Delete the task from the session.
        Overried if needed additional cleaning."""
        self.session.tasks.remove(self)

    def terminate(self):
        "Terminate the task"
        self.force_termination = True

# Inspection

    @property
    def is_running(self):
        """bool: Whether the task is currently running or not."""
        return self.get_status() == "run"

    def is_alive(self) -> bool:
        """Whether the task is alive: check if the task has a live process or thread."""
        #! TODO: Use property
        self._clean_run_stack()
        return any(
            run.is_alive()
            for run in self._run_stack
        )

    @property
    def n_alive(self) -> int:
        """int: Number of parallel runs alive."""
        return sum(
            run.is_alive()
            for run in self._run_stack
        )

# Task Execution

    def __call__(self, *args, **kwargs):
        "Run sync"
        self.start(*args, **kwargs)

    def start(self, *args, **kwargs):
        return asyncio.run(self.start_async(*args, **kwargs))

    async def start_async(self, params:Union[dict, Parameters]=None, **kwargs):
        """Execute the task. Creates a new process
        (if execution='process'), a new thread
        (if execution='thread') or blocks and
        runs till the task is completed (if
        execution='main').

        Parameters
        ----------
        params : dict, Parameters, optional
            Extra parameters for the task. Also
            the session parameters, task parameters
            and extra parameters are acquired, by default None
        """

        # The parameters are handled in the following way:
        #   - First extra parameters are fetched. This includes:
        #       - session.parameters
        #       - _task_, _session_, _thread_terminate_
        #   - Then these extras are prefiltered (called params)
        #   - Then the task parameters are fetched (direct_params)
        #   - If process/thread, these parameters are pre_materialized
        #   - Then the params are post filtered
        #   - Then params and direct_params are fed to the execute method
        execution = self.get_execution()
        task_run = TaskRun(start=self.session.get_time(), task=None)
        try:
            self.force_run = False
            params = self.get_extra_params(params, execution=execution)
            direct_params = self._get_direct_params()

            task_run.run_id = self.get_run_id(task_run, params=params | direct_params)

            # Run the actual task
            if execution in ("main", "async"):
                async_task = asyncio.create_task(
                    self._run_as_async(
                        params=params,
                        direct_params=direct_params,
                        task_run=task_run,
                        execution=execution, **kwargs
                    )
                )
                if execution == "async":
                    task_run.task = async_task
                self._run_stack.append(task_run)
                self.log_running(task_run)
                if execution == "main":
                    await async_task
                if _IS_WINDOWS:
                    #! TODO: This probably is now solved
                    # There is an annoying bug (?) in Windows:
                    # https://bugs.python.org/issue44831
                    # If one checks whether the task has succeeded/failed
                    # already the log might show that the task finished
                    # 1 microsecond in the future if memory logging is used.
                    # Therefore we sleep that so condition checks especially
                    # in tests will succeed.
                    time.sleep(1e-6)
            elif execution == "process":
                self.run_as_process(params=params, direct_params=direct_params, task_run=task_run, **kwargs)
            elif execution == "thread":
                self.run_as_thread(params=params, direct_params=direct_params, task_run=task_run, **kwargs)
        except (SchedulerRestart, SchedulerExit):
            raise
        except TaskLoggingError:
            if self.status == "run" and execution not in ('thread', 'process'):
                # Task logging to run failed
                # so we log it to fail

                # NOTE: processes and threads log independently
                # and it is not aware the logging failed
                # (there is a log record still coming about the finish)
                self.log_failure(task_run)
            raise
        except Exception as exc:
            # Something went wrong in the initiation
            # and it did not reach to log_running
            if task_run.run_id is None:
                task_run.run_id = self.get_run_id(task_run)
            if self.status != "run":
                self.log_running(task_run)
            self.log_failure(task_run)
            raise TaskSetupError("Task failed before logging") from exc
        finally:
            # Clean up
            self._main_alive = False
            # Delete the "main" runs from run stack
            self._run_stack = [run for run in self._run_stack if run.task is not None]

    def __bool__(self):
        return self.is_runnable()

    def is_runnable(self):
        """Check whether the task can be run or not.

        If force_run is True, the task can be run regardless.
        If disabled is True, the task is prevented to be run
        (unless force_true=True).
        If neither of the previous, the start_cond is inspected
        and if it is True, the task can be run.
        """
        # Also add methods:
        #    set_pending() : Set forced_state to False
        #    resume() : Reset forced_state to None
        #    set_running() : Set forced_state to True
        forced_run = bool(self.batches)
        if forced_run:
            return True
        if self.disabled:
            return False

        cond = self.start_cond.observe(task=self)

        return cond

    def run_as_main(self, params:Parameters):
        self.log_running()
        return self._run_as_main(params, direct_params=self.get_task_params())

    def _run_as_main(self, **kwargs):
        return asyncio.run(self._run_as_async(**kwargs))

    async def _run_as_async(self, params:Parameters, direct_params:Parameters, task_run:TaskRun, execution=None, **kwargs):
        """Run the task on the current thread and process"""
        # NOTE: Assumed that self.log_running() has been already called.
        # (If SystemExit is raised, it won't be catched in except Exception)
        if execution == "process":
            hooks = kwargs.get('hooks', [])
        else:
            hooks = self.session.hooks.task_execute
        hooker = _Hooker(hooks)
        hooker.prerun(self)

        status = None
        output = None
        exc_info = (None, None, None)
        params = self.postfilter_params(params)
        params = Parameters(params) | Parameters(direct_params)
        params = params.materialize(task=self, session=self.session)

        try:
            if inspect.iscoroutinefunction(self.execute):
                output = await self.execute(**params)
            else:
                output = self.execute(**params)

            # NOTE: we process success here in case the process_success
            # fails (therefore task fails)
            self.process_success(output)
        except (SchedulerRestart, SchedulerExit):
            # SchedulerRestart is considered as successful task
            self.log_success(task_run)
            status = "succeeded"
            self.process_success(None)
            exc_info = sys.exc_info()
            # Note that these are never silenced
            raise

        except TaskInactionException:
            # Task did not fail, it did not succeed:
            #   The task started but quickly determined was not needed to be run
            #   and therefore the purpose of the task was not executed.
            self.log_inaction(task_run)
            status = "inaction"
            exc_info = sys.exc_info()

        except (TaskTerminationException, asyncio.CancelledError):
            # Task was terminated and the task's function
            # did listen to that.
            self.log_termination(reason="task terminated", task_run=task_run)
            status = "termination"
            exc_info = sys.exc_info()

        except Exception:
            # All the other exceptions (failures)
            try:
                self.process_failure(*sys.exc_info())
            except Exception:
                # Failure of failure processing
                self.log_failure(task_run)
            else:
                self.log_failure(task_run)
            status = "failed"
            #self.logger.error(f'Task {self.name} failed', exc_info=True, extra={"action": "fail"})

            exc_info = sys.exc_info()
            if execution is None:
                raise

        else:
            # Store the output
            if execution != 'process':
                self._handle_return(output)
            self.log_success(output, task_run=task_run)
            #self.logger.info(f'Task {self.name} succeeded', extra={"action": "success"})
            status = "succeeded"

            return output

        finally:
            self.process_finish(status=status)
            hooker.postrun(*exc_info)

    def run_as_thread(self, params:Parameters, direct_params, task_run:TaskRun, **kwargs):
        """Create a new thread and run the task on that."""

        terminate_event = params.get('_thread_terminate_', threading.Event())

        params = params.pre_materialize(task=self, session=self.session, terminate_event=terminate_event)
        direct_params = direct_params.pre_materialize(task=self, session=self.session, terminate_event=terminate_event)

        thread = threading.Thread(target=self._run_as_thread, args=(params, direct_params, task_run))
        task_run.task = thread
        task_run.event_terminate = terminate_event
        task_run.event_running = threading.Event()

        self._run_stack.append(task_run)

        self._last_run = self.session.get_time() # Needed for termination
        thread.start()
        task_run.event_running.wait() # Wait until the task is confirmed to run

    def _run_as_thread(self, params:Parameters, direct_params:Parameters, task_run:TaskRun=None):
        """Running the task in a new thread. This method should only
        be run by the new thread."""
        try:
            self.log_running(task_run)
        except TaskLoggingError as exc:
            # Logging failed
            task_run.exception = exc
            try:
                self.log_failure()
            except Exception:
                pass
            # Note that we don't raise the error as there is nothing
            # to catch it
            return
        finally:
            task_run.event_running.set()

        try:
            output = self._run_as_main(params=params, direct_params=direct_params, task_run=task_run, execution="thread")
        except Exception:
            # Task crashed before actually running the execute.
            try:
                self.log_failure()
            except TaskLoggingError as exc:
                task_run.exception = exc

            # We cannot rely the exception to main thread here
            # thus we supress to prevent unnecessary warnings.

    def run_as_process(self, params:Parameters, direct_params:Parameters, task_run:TaskRun, daemon=None, log_queue: multiprocessing.Queue=None):
        """Create a new process and run the task on that."""

        session = self.session

        params = params.pre_materialize(task=self, session=session)
        direct_params = direct_params.pre_materialize(task=self, session=session)

        # Daemon resolution: task.daemon >> scheduler.tasks_as_daemon
        log_queue = session.scheduler._log_queue if log_queue is None else log_queue

        daemon = self.daemon if self.daemon is not None else session.config.tasks_as_daemon
        process = multiprocessing.Process(
            target=self._run_as_process,
            kwargs=dict(
                params=params, direct_params=direct_params,
                task_run=task_run,
                queue=log_queue,
                config=session.config,
                exec_hooks=self._get_hooks("task_execute")
            ),
            daemon=daemon
        )
        task_run.task = process

        self._run_stack.append(task_run)
        self._mark_running = True # needed in pickling

        process.start()
        self._mark_running = False

        self._lock_to_run_log(log_queue)
        return log_queue

    def _run_as_process(self, params:Parameters, direct_params:Parameters, task_run, queue, config, exec_hooks):
        """Running the task in a new process. This method should only
        be run by the new process."""

        # NOTE: This is in the process and other info in the application
        # cannot be accessed here. Self is a copy of the original
        # and cannot affect main processes' attributes!

        # The task's logger has been removed by MultiScheduler.run_task_as_process
        # (see the method for more info) and we need to recreate the logger now
        # in the actual multiprocessing's process. We only add QueueHandler to the
        # logger (with multiprocessing.Queue as queue) so that all the logging
        # records end up in the main process to be logged properly.

        basename = self.logger_name
        # handler = logging.handlers.QueueHandler(queue)
        handler = QueueHandler(queue)

        # Set the process logger
        logger = logging.getLogger(basename + "._process")
        logger.setLevel(logging.INFO)
        logger.propagate = False
        logger.handlers = []
        logger.addHandler(handler)
        # Wrap logger.createRecord for custom created time
        self.session._wrap_log_record_creation(logger)
        try:
            self.logger_name = logger.name
        except:
            logger.critical(f"Task '{self.name}' crashed in setting up logger.", exc_info=True, extra={"action": "fail", "task_name": self.name})
            raise
        self.log_running(task_run)
        try:
            # NOTE: The parameters are "materialized"
            # here in the actual process that runs the task
            output = self._run_as_main(params=params, direct_params=direct_params, task_run=task_run, execution="process", hooks=exec_hooks)
        except Exception as exc:
            # Task crashed before running execute (silence=True)
            self.log_failure()

            # There is nothing to raise it
            # to :(
            pass

    def get_extra_params(self, params:Parameters, execution:str, **kwargs) -> Parameters:
        """Get additional parameters

        Returns
        -------
        Parameters
            Additional parameters
        """
        passed_params = Parameters(params)
        session_params = self.session.parameters
        extra_params = Parameters(_session_=self.session, _task_=self, **kwargs)
        if execution == "thread":
            extra_params['_thread_terminate_'] = threading.Event()

        params = Parameters(self.prefilter_params(session_params | passed_params | extra_params))

        return params

    def _get_direct_params(self):
        direct_params = self.get_task_params()
        if self.batches:
            direct_params.update(self.batches.pop(0))
        return direct_params

    def get_task_params(self):
        "Get parameters passed to the task"
        return self.parameters.copy()

    def prefilter_params(self, params:Parameters):
        """Pre filter the parameters.

        This method filters the task parameters before
        a thread or a process is created. This method
        always called in the main process and in the
        main thread. Therefore, one can filter here the
        parameters that are problematic to pass to a
        thread or process.

        Parameters
        ----------
        params : rocketry.core.Parameters

        Returns
        -------
        Parameters : dict, rocketry.core.Parameters
            Filtered parameters.
        """
        return filter_keyword_args(self.execute, params)

    def postfilter_params(self, params:Parameters):
        """Post filter the parameters.

        This method filters the task parameters after
        a thread or a process is created. This method
        called in the child process, if ``execution='process'``,
        or in the child thread ``execution='thread'``.
        For ``execution='main'``, overriding this method
        does not have much impact over overriding
        ``prefilter_params``.

        Parameters
        ----------
        params : rocketry.core.Parameters

        Returns
        -------
        Parameters : dict, rocketry.core.Parameters
            Filtered parameters.
        """
        return params

    @abstractmethod
    def execute(self, *args, **kwargs):
        """Run the actual task. Override this.

        Parameters are materialized to keyword arguments.
        """
        raise NotImplementedError(f"Method 'execute' not implemented to {type(self)}.")

    def process_failure(self, exc_type:Type[Exception], exc_val:Exception, exc_tb:TracebackType):
        """This method is executed after a failure of the task.
        Override if needed.

        Parameters
        ----------
        exc_type : subclass of Exception
            Type of the occurred exception that caused the failure.
        exc_val : Exception
            Exception that caused the failure.
        exc_type : Traceback object
            Traceback of the failure exception.
        """
        pass

    def process_success(self, output:Any):
        """This method is executed after a success of the task.
        Override if needed.

        Parameters
        ----------
        output : Any
            Return value of the task.
        """
        pass

    def process_finish(self, status:str):
        """This method is executed after finishing the task.
        Override if needed.

        Parameters
        ----------
        status : str {'succeeded', 'failed', 'termination', 'inaction'}
            How the task finished.
        """
        pass

    def register(self):
        if hasattr(self, "_mark_register") and not self._mark_register:
            del self._mark_register
            return # on_exists = 'ignore'
        name = self.name
        self.session.add_task(self)

    def set_cached(self):
        "Update cached statuses"
        # We get the logger here to not flood with warnings if missing repo
        logger = self.logger

        self._last_run = self._get_last_action("run", from_logs=True, logger=logger)
        self._last_success = self._get_last_action("success", from_logs=True, logger=logger)
        self._last_fail = self._get_last_action("fail", from_logs=True, logger=logger)
        self._last_terminate = self._get_last_action("terminate", from_logs=True, logger=logger)
        self._last_inaction = self._get_last_action("inaction", from_logs=True, logger=logger)
        self._last_crash = self._get_last_action("crash", from_logs=True, logger=logger)

        times = {
            name: getattr(self, f"_last_{name}")
            for name in ('run', 'success', 'fail', 'terminate', 'inaction', 'crash')
            if getattr(self, f"_last_{name}") is not None
        }
        if times:
            status = max(
                times,
                key=times.get
            )
            if status == "run":
                # There has been a sudden crash
                self.log_crash()
            else:
                self.status = status

    def get_default_name(self, **kwargs):
        """Create a name for the task when name was not passed to initiation of
        the task. Override this method."""
        raise NotImplementedError(f"Method 'get_default_name' not implemented to {type(self)}")

    def get_run_id(self, run, params=None):
        if self.func_run_id is not None:
            return self.func_run_id(self, params)
        return self.session.config.func_run_id(self, params)

    def is_alive_as_main(self) -> bool:
        return any(run.is_main and run.is_alive() for run in self._run_stack)

    def is_alive_as_async(self) -> bool:
        return any(run.is_async and run.is_alive() for run in self._run_stack)

    def is_alive_as_thread(self) -> bool:
        """Whether the task has a live thread."""
        return any(run.is_thread and run.is_alive() for run in self._run_stack)

    def is_alive_as_process(self) -> bool:
        """Whether the task has a live process."""
        return any(run.is_process and run.is_alive() for run in self._run_stack)

    def count_processes_taken(self) -> int:
        """Count number of processes the task takes"""
        return sum(run.is_process and run.is_alive() for run in self._run_stack)

    async def _check_termination(self):
        "Terminate task if can"
        try:
            is_end_cond = self.end_cond.observe(task=self, session=self.session)
        except Exception:
            if not self.session.config.silence_cond_check:
                raise
            is_end_cond = True

        if self.force_termination:
            await self._terminate_all(reason="forced termination")
        elif is_end_cond:
            await self._terminate_all(reason="end condition is true")
        else:
<<<<<<< HEAD
            now = self.session.get_time()
            if self.permanent_task:
=======
            now = time.time()
            if self.permanent:
>>>>>>> 551de458
                return
            timeout = self.timeout if self.timeout else self.session.config.timeout
            timeout_sec = timeout.total_seconds()
            for run in self._run_stack:
                start = run.start
                run_duration = now - start
                if run_duration > timeout_sec:
                    await self._terminate_run(run, reason="timeouted")

    def _clean_run_stack(self):
        "Remove dead runs from run stack"
        if self.session.config.silence_task_logging:
            self._run_stack = [
                run
                for run in self._run_stack
                if run.is_alive()
            ]
        else:
            self._run_stack = [
                run
                for run in self._run_stack
                if run.is_alive() or run.exception is not None
            ]

    def _check_exceptions(self):
        for run in self._run_stack.copy():
            if run.exception:
                self._run_stack.remove(run)
                raise run.exception

    async def _terminate_all(self, reason=None):
        "Terminate the whole run stack"
        for run in self._run_stack:
            await self._terminate_run(run, reason=reason)
        self._clean_run_stack()
        self.force_termination = False
        #self._run_stack = [] # Does not work with threads

    async def _terminate_run(self, run:TaskRun, reason=None):
        "Terminate the whole run stack"
        try:
            await run.terminate()
        except asyncio.CancelledError:
            # Async tasks raise CancelledError if terminated
            self.log_termination(reason=reason, task_run=run)
        else:
            if run.is_process:
                # Threaded tasks handle their termination themselves
                self.log_termination(reason=reason, task_run=run)

# Logging
    def _lock_to_run_log(self, log_queue):
        "Handle next run log to make sure the task started running before continuing (otherwise may cause accidential multiple launches)"
        action = None
        timeout = 10 # Seconds allowed the setup to take before declaring setup to crash

        # NOTE: The queue may return others task logs as well
        # but the next run log should be only from this task
        # as log_running is part of the task startup process.

        err = None

        while action != "run":
            try:
                record = log_queue.get(block=True, timeout=timeout)
            except Empty:
                if not self.is_alive():
                    # There will be no "run" log record thus ending the task gracefully
                    self.logger.critical(f"Task '{self.name}' crashed in setup", extra={"action": "fail"})
                    raise TaskSetupError(f"Task '{self.name}' process crashed silently")
            else:

                #self.logger.debug(f"Inserting record for '{record.task_name}' ({record.action})")
                task = self.session[record.task_name]
                try:
                    task.log_record(record)
                except Exception as exc:
                    # It must be made sure the task is set running
                    # so we ignore logging errors until that's sure
                    err = exc

                action = record.action

        if err is not None:
            raise err

    def log_running(self, task_run:TaskRun=None):
        """Make a log that the task is currently running."""
        self._set_status("run", task_run)

    def log_failure(self, task_run:TaskRun=None):
        """Log that the task failed."""
        self._set_status("fail", task_run)

    def log_success(self, return_value=None, task_run:TaskRun=None):
        """Make a log that the task succeeded."""
        self._set_status("success", task_run, return_value=return_value)
        #self.status = "success"

    def log_termination(self, reason=None, task_run:TaskRun=None):
        """Make a log that the task was terminated."""
        reason = reason or "unknown reason"
        msg = self.fmt_log_message.format(action="terminate", task=self.name)
        self._set_status("terminate", task_run, message=msg + f" ({reason})")

        # Reset event and force_termination (for threads)
        self.force_termination = False

    def log_inaction(self, task_run:TaskRun=None):
        """Make a log that the task did nothing."""
        self._set_status("inaction", task_run)

    def log_crash(self, task_run:TaskRun=None):
        """Make a log that the task had previously crashed"""
        self._set_status("crash", task_run)

    def log_record(self, record:logging.LogRecord):
        """Log the record with the logger of the task.
        Also sets the status according to the record.
        """
        # Set last_run/last_success/last_fail etc.
        cache_attr = f"_last_{record.action}"
        record_time = record.created

        try:
            self.logger.handle(record)
        except Exception as exc:
            if record.action == "run":
                # The task started and the run must be set
                # even though the task partly failed already
                setattr(self, cache_attr, record_time)
                self.status = record.action
            else:
                # Logging is part of the task so even if the task
                # function itself succeeded, the task failed
                setattr(self, "_last_fail", record_time)
                self.status = "fail"
            raise TaskLoggingError(f"Logging for task '{self.name}' failed.") from exc
        else:
            setattr(self, cache_attr, record_time)
            self.status = record.action

    def get_status(self) -> Literal['run', 'fail', 'success', 'terminate', 'inaction', None]:
        """Get latest status of the task."""
        if self.session.config.force_status_from_logs:
            try:
                record = self.logger.get_latest()
            except AttributeError:
                if is_main_subprocess():
                    warnings.warn(f"Task '{self.name}' logger is not readable. Status unknown.")
                record = None
            if not record:
                # No previous status
                return None
            status = record["action"] if isinstance(record, dict) else record.action
            self.status = status
            return status
        # This is way faster
        return self.status

    def _set_status(self, action, task_run:TaskRun=None, message=None, return_value=None):
        if message is None:
            message = self.fmt_log_message.format(action=action, task=self.name)

        if action not in self._actions:
            raise KeyError(f"Invalid action: {action}")

        time_now = self.session.get_time()
        
        if action == "run":
            extra = {
                "action": "run", 
                "start": task_run.start if task_run is not None else time_now
            }
            # self._last_run = now
        else:
            start_time = self._get_last_action("run")
            runtime = time_now - start_time if start_time is not None else None
            extra = {"action": action, "start": start_time, "end": time_now, "runtime": runtime}

        extra['run_id'] = task_run.run_id if task_run is not None else None

        is_running_as_child = self.logger.name.endswith("._process")
        if is_running_as_child and action == "success":
            # If child process, the return value is passed via QueueHandler to the main process
            # and it's handled then in Scheduler.
            # Else the return value is handled in Task itself (__call__ & _run_as_thread)
            extra["__return__"] = return_value

        cache_attr = f"_last_{action}"

        log_method = self.logger.exception if action == "fail" else self.logger.info
        try:
            log_method(
                message,
                extra=extra
            )
        except Exception as exc:
            if action == "run":
                setattr(self, cache_attr, time_now)
                self.status = action
            else:
                setattr(self, "_last_fail", time_now)
                self.status = "fail"
            raise TaskLoggingError(f"Logging for task '{self.name}' failed.") from exc
        else:
            setattr(self, cache_attr, time_now)
            self.status = action

    def get_last_success(self) -> datetime.datetime:
        """Get the lastest timestamp when the task succeeded."""
        time = self._get_last_action("success")
        if time is not None:
            time = self.session._format_timestamp(time)
        return time

    def get_last_fail(self) -> datetime.datetime:
        """Get the lastest timestamp when the task failed."""
        time = self._get_last_action("fail")
        if time is not None:
            time = self.session._format_timestamp(time)
        return time

    def get_last_run(self) -> datetime.datetime:
        """Get the lastest timestamp when the task ran."""
        time = self._get_last_action("run")
        if time is not None:
            time = self.session._format_timestamp(time)
        return time

    def get_last_terminate(self) -> datetime.datetime:
        """Get the lastest timestamp when the task terminated."""
        time = self._get_last_action("terminate")
        if time is not None:
            time = self.session._format_timestamp(time)
        return time

    def get_last_inaction(self) -> datetime.datetime:
        """Get the lastest timestamp when the task inacted."""
        time = self._get_last_action("inaction")
        if time is not None:
            time = self.session._format_timestamp(time)
        return time

    def get_last_crash(self) -> datetime.datetime:
        """Get the lastest timestamp when the task inacted."""
        time = self._get_last_action("crash")
        if time is not None:
            time = self.session._format_timestamp(time)
        return time

    def get_execution(self) -> str:
        if self.execution is None:
            return self.session.config.execution
        return self.execution

    def _get_last_action(self, action:str, from_logs=None, logger=None) -> float:
        cache_attr = f"_last_{action}"
        if from_logs is not None:
            allow_cache = not from_logs
        else:
            if self.session is None:
                allow_cache = True
            else:
                allow_cache = not self.session.config.force_status_from_logs


        if allow_cache: #  and getattr(self, cache_attr) is not None
            value = getattr(self, cache_attr)
        else:
            value = self._get_last_action_from_log(action, logger)
            setattr(self, cache_attr, value)
        return value

    def _get_last_action_from_log(self, action, logger=None):
        """Get last action timestamp from log"""
        logger = logger if logger is not None else self.logger
        try:
            record = logger.get_latest(action=action)
        except AttributeError:
            if is_main_subprocess():
                warnings.warn(f"Task '{self.name}' logger is not readable. Latest {action} unknown.")
            return None
        else:
            if not record:
                return None
            timestamp = record["created"] if isinstance(record, dict) else record.created
            return timestamp

    def __getstate__(self):

        # # capture what is normally pickled
        # state = self.__dict__.copy()
        #
        # # remove unpicklable
        # # TODO: Include conditions by enforcing tasks are passed to the conditions as names
        # state['_logger'] = None
        # state['_start_cond'] = None
        # state['_end_cond'] = None
        # #state["_process"] = None # If If execution == "process"
        # #state["_thread"] = None # If execution == "thread"
        #
        # state["_lock"] = None # Process task cannot lock anything anyways

        # capture what is normally pickled
        state = super().__getstate__()
        #state['__dict__'] = state['__dict__'].copy()

        # remove unpicklable
        state['__private_attribute_values__'] = state['__private_attribute_values__'].copy()
        priv_attrs = state['__private_attribute_values__']
        priv_attrs['_lock'] = None
        priv_attrs['_process'] = None
        priv_attrs['_thread'] = None
        priv_attrs['_run_stack'] = None

        # We also get rid of the conditions as if there is a task
        # containing an attr that cannot be pickled (like FuncTask
        # containing lambda function but ran as main/thread), we
        # would face sudden crash.
        state['__dict__'] = state['__dict__'].copy()
        dict_state = state['__dict__']
        dict_state['start_cond'] = None
        dict_state['end_cond'] = None

        # Removing possibly unpicklable manually. There is a problem in Pydantic
        # and for some reason it does not use Session's pickling
        dict_state['parameters'] = Parameters()
        dict_state['session'] = dict_state['session']._copy_pickle()

        if not is_pickleable(state):
            if self._mark_running:
                # When this block might get executed?
                #   - If FuncTask func is non-picklable
                #       - There is another func with same name in the file
                #       - The function is lambda or decorated func
                unpicklable = {key: val for key, val in state.items() if not is_pickleable(val)}
                self.log_running()
                self.logger.critical(f"Task '{self.name}' crashed in pickling. Cannot pickle: {unpicklable}", extra={"action": "fail", "task_name": self.name})
                raise PicklingError(f"Task {self.name} could not be pickled. Cannot pickle: {unpicklable}")
            # Is pickled by something else than task execution
            return state

        # what we return here will be stored in the pickle
        return state

    def _handle_return(self, value):
        "Handle the return value (ie. store to parameters)"
        self.session.returns[self] = value

    def _get_hooks(self, name:str):
        return getattr(self.session.hooks, name)

# Other
    @property
    def period(self) -> TimePeriod:
        """TimePeriod: Time period in which the task runs

        Note that this should not be considered as absolute truth but
        as a best estimate.
        """
        from rocketry.core.time import StaticInterval, All as AllTime
        from rocketry.conditions import TaskFinished, TaskSucceeded

        cond = self.start_cond
        session = self.session

        if isinstance(cond, (TaskSucceeded, TaskFinished)):
            if session[cond.kwargs["task"]] is self:
                return cond.period

        elif isinstance(cond, All):
            task_periods = []
            for sub_stmt in cond:
                if isinstance(sub_stmt, (TaskFinished, TaskFinished)) and session[sub_stmt.kwargs["task"]] is self:
                    task_periods.append(sub_stmt.period)
            if task_periods:
                return AllTime(*task_periods)

        # TimePeriod could not be determined
        return StaticInterval()

    @property
    def lock(self):
        # Lock is private in a sense that we want to hide it from
        # the model (if put to dict etc.) but public in a sense
        # that the user should be allowed to interact with it
        if self._lock is None:
            self._lock = self.session.config.cls_lock()
        return self._lock

    @property
    def last_run(self):
        return self.get_last_run()

    @property
    def last_success(self):
        return self.get_last_success()

    @property
    def last_fail(self):
        return self.get_last_fail()

    @property
    def last_terminate(self):
        return self.get_last_terminate()

    @property
    def last_crash(self):
        return self.get_last_crash()

    @property
    def last_inaction(self):
        return self.get_last_inaction()

    def json(self, **kwargs):
        if 'exclude' not in kwargs:
            kwargs['exclude'] = set()
        kwargs['exclude'].update({'session'})
        d = super().json(**kwargs)
        return d<|MERGE_RESOLUTION|>--- conflicted
+++ resolved
@@ -978,13 +978,8 @@
         elif is_end_cond:
             await self._terminate_all(reason="end condition is true")
         else:
-<<<<<<< HEAD
             now = self.session.get_time()
-            if self.permanent_task:
-=======
-            now = time.time()
             if self.permanent:
->>>>>>> 551de458
                 return
             timeout = self.timeout if self.timeout else self.session.config.timeout
             timeout_sec = timeout.total_seconds()
