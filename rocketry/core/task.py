import asyncio
from dataclasses import dataclass
import inspect
from pickle import PicklingError
import sys
import time
import datetime
import logging
import platform
from types import FunctionType, TracebackType
import warnings
from copy import copy
from abc import abstractmethod
import multiprocessing
import threading
from queue import Empty
from typing import TYPE_CHECKING, Any, Callable, ClassVar, List, Dict, Type, Union, Tuple, Optional
try:
    from typing import Literal
except ImportError: # pragma: no cover
    from typing_extensions import Literal

from pydantic import BaseModel, Field, PrivateAttr, validator

from rocketry._base import RedBase
from rocketry.core.condition import BaseCondition, AlwaysFalse, All
from rocketry.core.time import TimePeriod
from rocketry.core.parameters import Parameters
from rocketry.core.log import TaskAdapter
from rocketry.pybox.time import to_timedelta
from rocketry.core.utils import is_pickleable, filter_keyword_args, is_main_subprocess
from rocketry.exc import SchedulerRestart, SchedulerExit, TaskInactionException, TaskTerminationException, TaskLoggingError, TaskSetupError
from rocketry.core.hook import _Hooker
from rocketry.log import QueueHandler

if TYPE_CHECKING:
    from rocketry import Session
    from rocketry.core.parameters import BaseArgument

_IS_WINDOWS = platform.system()

def _create_session():
    # To avoid circular imports
    from rocketry import Session
    return Session()

@dataclass
class TaskRun:

    start: float
    task: Union[asyncio.Task, threading.Thread, multiprocessing.Process, None]
    run_id: str = None

    # Thread related
    event_terminate: Optional[threading.Event] = None
    event_running: Optional[threading.Event] = None
    exception: Exception = None

    def is_alive(self) -> bool:
        if self.is_main:
            return True
        if self.is_async:
            return not self.task.done()
        return self.task.is_alive()

    async def terminate(self):
        task = self.task
        if self.is_async:
            task.cancel()
            await task
        elif self.is_process:
            task.terminate()
            # Waiting till the termination is finished.
            # Otherwise may try to terminate it many times as the process is alive for a brief moment
            task.join()
        elif self.is_thread:
            self.event_terminate.set()
        else:
            raise TypeError(f"Cannot terminate task: {task!r}")

    @property
    def is_main(self) -> bool:
        return self.task is None

    @property
    def is_process(self) -> bool:
        return isinstance(self.task, multiprocessing.Process)

    @property
    def is_async(self) -> bool:
        return isinstance(self.task, asyncio.Future)

    @property
    def is_thread(self) -> bool:
        return isinstance(self.task, threading.Thread)

class Task(RedBase, BaseModel):
    """Base class for Tasks.

    A task can be a function, command or other procedure that
    does a specific thing. A task can be parametrized by supplying
    session level parameters or parameters on task basis.


    Parameters
    ----------
    name : str, optional
        Name of the task. Ideally, all tasks
        should have unique name. If None, the
        return value of Task.get_default_name()
        is used instead.
    description : str, optional
        Description of the task. This is purely
        for task documentation purpose.
    start_cond : BaseCondition, optional
        Condition that when True the task
        is to be started, by default AlwaysFalse()
    end_cond : BaseCondition, optional
        Condition that when True the task
        will be terminated. Only works for for
        tasks with execution='process' or 'thread'
        if thread termination is implemented in
        the task, by default AlwaysFalse()
    execution : str, {'main', 'thread', 'process'}, default='process'
        How the task is executed. Allowed values
        'main' (run on main thread & process),
        'thread' (run on another thread) and
        'process' (run on another process).
    parameters : Parameters, optional
        Parameters set specifically to the task,
        by default None
    disabled : bool
        If True, the task is not allowed to be run
        regardless of the start_cond,
        by default False
    force_run : bool
        If True, the task will be run once
        regardless of the start_cond,
        by default True
    on_startup : bool
        Run the task on the startup sequence of
        the Scheduler, by default False
    on_shutdown : bool
        Run the task on the shutdown sequence of
        the Scheduler, by default False
    priority : int, optional
        Priority of the task. Higher priority
        tasks are first inspected whether they
        can be executed. Can be any numeric value.
        Setup tasks are recommended to have priority
        >= 40 if they require loaded tasks,
        >= 50 if they require loaded extensions.
        By default 0
    timeout : str, int, timedelta, optional
        If the task has not run in given timeout
        the task will be terminated. Only applicable
        for tasks with execution='process' or
        with execution='thread'.
    daemon : Bool, optional
        Whether run the task as daemon process
        or not. Only applicable for execution='process',
        by default use Scheduler default
    on_exists : str
        What to do if the name of the task already
        exists in the session, options: 'raise',
        'ignore', 'replace', by default use session
        configuration
    logger : str, logger.Logger, optional
        Logger of the task. Typically not needed
        to be set.
    session : rocketry.session.Session, optional
        Session the task is binded to.


    Attributes
    ----------
    session : rocketry.session.Session
        Session the task is binded to.
    logger : TaskAdapter
        Logger of the task. Access the
        log records using task.logger.get_records()


    Examples
    --------
    Minimum example:

    >>> from rocketry.core import Task
    >>> class MyTask(Task):
    ...     def execute(self):
    ...         ... # What the task does.
    ...         return ...

    """
    class Config:
        arbitrary_types_allowed= True
        underscore_attrs_are_private = True
        validate_assignment = True
        json_encoders = {
            Parameters: lambda v: v.to_json(),
            'BaseCondition': lambda v: str(v),
            FunctionType: lambda v: v.__name__,
            'Session': lambda v: id(v),
        }


    session: 'Session' = Field()

    # Class
    permanent_task: bool = False # Whether the task is not meant to finish (Ie. RestAPI)
    _actions: ClassVar[Tuple] = ("run", "fail", "success", "inaction", "terminate", None, "crash")
    fmt_log_message: str = r"Task '{task}' status: '{action}'"

    daemon: Optional[bool]
    batches: List[Parameters] = Field(
        default_factory=list,
        description="Run batches (parameters). If not empty, run is triggered regardless of starting condition"
    )

    # Instance
    name: Optional[str] = Field(description="Name of the task. Must be unique")
    description: Optional[str] = Field(description="Description of the task for documentation")
    logger_name: Optional[str] = Field(description="Logger name to be used in logging the task records")
    execution: Optional[Literal['main', 'async', 'thread', 'process']]
    priority: int = 0
    disabled: bool = False
    force_run: bool = False
    force_termination: bool = False
    status: Optional[Literal['run', 'fail', 'success', 'terminate', 'inaction', 'crash']] = Field(description="Latest status of the task")
    timeout: Optional[datetime.timedelta]

    parameters: Parameters = Parameters()

    start_cond: Optional[BaseCondition] = AlwaysFalse() #! TODO: Create get_start_cond so that this could also be as string (lazily parsed)
    end_cond: Optional[BaseCondition] = AlwaysFalse()

    multilaunch: Optional[bool] = None
    on_startup: bool = False
    on_shutdown: bool = False
    func_run_id: Callable = None

    _last_run: Optional[float]
    _last_success: Optional[float]
    _last_fail: Optional[float]
    _last_terminate: Optional[float]
    _last_inaction: Optional[float]
    _last_crash: Optional[float]

    _run_stack: List[TaskRun] = PrivateAttr(default_factory=list)
    _lock: Optional[threading.Lock] = PrivateAttr(default_factory=threading.Lock)
    _main_alive: bool = PrivateAttr(default=False)

    _mark_running = False

    @validator('start_cond', pre=True)
    def parse_start_cond(cls, value, values):
        from rocketry.parse.condition import parse_condition
        session = values['session']
        if isinstance(value, str):
            value = parse_condition(value, session=session)
        elif value is None:
            value = AlwaysFalse()
        return copy(value)

    @validator('end_cond', pre=True)
    def parse_end_cond(cls, value, values):
        from rocketry.parse.condition import parse_condition
        session = values['session']
        if isinstance(value, str):
            value = parse_condition(value, session=session)
        elif value is None:
            value = AlwaysFalse()
        return copy(value)

    @validator('logger_name', pre=True, always=True)
    def parse_logger_name(cls, value, values):
        session = values['session']

        if isinstance(value, str):
            logger_name = value
        elif value is None:
            logger_name = session.config.task_logger_basename
        else:
            logger_name = value.name
            basename = session.config.task_logger_basename
            if not value.name.startswith(basename):
                raise ValueError(f"Logger name must start with '{basename}' as session finds loggers with names")
        return logger_name

    @validator('timeout', pre=True, always=True)
    def parse_timeout(cls, value, values):
        if value == "never":
            return datetime.timedelta.max
        if isinstance(value, (float, int)):
            return to_timedelta(value, unit="s")
        if value is not None:
            return to_timedelta(value)
        return value

    @property
    def logger(self):
        logger = logging.getLogger(self.logger_name)
        return TaskAdapter(logger, task=self)

    def __init__(self, **kwargs):

        hooker = _Hooker(self.session.hooks.task_init)
        hooker.prerun(self)

        if kwargs.get("session") is None:
            warnings.warn("Task's session not defined. Creating new.", UserWarning)
            kwargs['session'] = _create_session()
        kwargs['name'] = self._get_name(**kwargs)

        super().__init__(**kwargs)

        # Set default readable logger if missing
        self.session._check_readable_logger()

        self.register()

        # Update "last_run", "last_success", etc.
        self.set_cached()

        # Hooks
        hooker.postrun()

    def _get_name(self, name=None, **kwargs):
        if name is None:
            use_instance_naming = self.session.config.use_instance_naming
            if use_instance_naming:
                return id(self)
            return self.get_default_name(**kwargs)
        return name

    @validator('name', pre=True)
    def parse_name(cls, value, values):
        session = values['session']
        on_exists = session.config.task_pre_exist
        name_exists = value in session
        if name_exists:
            if on_exists == 'ignore':
                return value
            if on_exists == 'raise':
                raise ValueError(f"Task name '{value}' already exists.")
            if on_exists == 'rename':
                basename = value
                name = value
                num = 0
                while name in session:
                    num += 1
                    name = f"{basename} - {num}"
                return name
        return value

    @validator('name', pre=False)
    def validate_name(cls, value, values):
        session = values['session']
        on_exists = session.config.task_pre_exist
        name_exists = value in session

        if name_exists:
            if on_exists == 'ignore':
                return value
            raise ValueError(f"Task name '{value}' already exists. Please pick another")
        return value

    @validator('parameters', pre=True)
    def parse_parameters(cls, value):
        if isinstance(value, Parameters):
            return value
        return Parameters(value)

    @validator('force_run', pre=False)
    def parse_force_run(cls, value, values):
        if value:
            warnings.warn("Attribute 'force_run' is deprecated. Please use method set_running() instead", DeprecationWarning)
            values['batches'].append(Parameters())
        return value

    def __hash__(self):
        return id(self)

    def run(self, _params:Union[Parameters, Dict]=None, **kwargs):
        """Set the task running (with given parameters)

        Creates a run batch that will set the task running
        once. Given parameters are only used once. Can be
        called multiple times to put the task running multiple
        times.


        Parameters
        ----------
        _params : dict, Parameters, optional
            Parameters for the batch
        **kwargs
            Parameters for the batch
        """
        params = Parameters()
        if _params:
            params.update(_params)
        if kwargs:
            params.update(kwargs)
        self.batches.append(params)

    def delete(self):
        """Delete the task from the session.
        Overried if needed additional cleaning."""
        self.session.tasks.remove(self)

    def terminate(self):
        "Terminate the task"
        self.force_termination = True

# Inspection

    @property
    def is_running(self):
        """bool: Whether the task is currently running or not."""
        return self.get_status() == "run"

    def is_alive(self) -> bool:
        """Whether the task is alive: check if the task has a live process or thread."""
        #! TODO: Use property
        self._clean_run_stack()
        return any(
            run.is_alive()
            for run in self._run_stack
        )

    @property
    def n_alive(self) -> int:
        """int: Number of parallel runs alive."""
        return sum(
            run.is_alive()
            for run in self._run_stack
        )

# Task Execution

    def __call__(self, *args, **kwargs):
        "Run sync"
        self.start(*args, **kwargs)

    def start(self, *args, **kwargs):
        return asyncio.run(self.start_async(*args, **kwargs))

    async def start_async(self, params:Union[dict, Parameters]=None, **kwargs):
        """Execute the task. Creates a new process
        (if execution='process'), a new thread
        (if execution='thread') or blocks and
        runs till the task is completed (if
        execution='main').

        Parameters
        ----------
        params : dict, Parameters, optional
            Extra parameters for the task. Also
            the session parameters, task parameters
            and extra parameters are acquired, by default None
        """

        # The parameters are handled in the following way:
        #   - First extra parameters are fetched. This includes:
        #       - session.parameters
        #       - _task_, _session_, _thread_terminate_
        #   - Then these extras are prefiltered (called params)
        #   - Then the task parameters are fetched (direct_params)
        #   - If process/thread, these parameters are pre_materialized
        #   - Then the params are post filtered
        #   - Then params and direct_params are fed to the execute method
        execution = self.get_execution()
        task_run = TaskRun(start=self.session.get_time(), task=None)
        try:
            self.force_run = False
            params = self.get_extra_params(params, execution=execution)
            direct_params = self._get_direct_params()

            task_run.run_id = self.get_run_id(task_run, params=params | direct_params)

            # Run the actual task
            if execution in ("main", "async"):
                async_task = asyncio.create_task(
                    self._run_as_async(
                        params=params,
                        direct_params=direct_params,
                        task_run=task_run,
                        execution=execution, **kwargs
                    )
                )
                if execution == "async":
                    task_run.task = async_task
                self._run_stack.append(task_run)
                self.log_running(task_run)
                if execution == "main":
                    await async_task
                if _IS_WINDOWS:
                    #! TODO: This probably is now solved
                    # There is an annoying bug (?) in Windows:
                    # https://bugs.python.org/issue44831
                    # If one checks whether the task has succeeded/failed
                    # already the log might show that the task finished
                    # 1 microsecond in the future if memory logging is used.
                    # Therefore we sleep that so condition checks especially
                    # in tests will succeed.
                    time.sleep(1e-6)
            elif execution == "process":
                self.run_as_process(params=params, direct_params=direct_params, task_run=task_run, **kwargs)
            elif execution == "thread":
                self.run_as_thread(params=params, direct_params=direct_params, task_run=task_run, **kwargs)
        except (SchedulerRestart, SchedulerExit):
            raise
        except TaskLoggingError:
            if self.status == "run" and execution not in ('thread', 'process'):
                # Task logging to run failed
                # so we log it to fail

                # NOTE: processes and threads log independently
                # and it is not aware the logging failed
                # (there is a log record still coming about the finish)
                self.log_failure(task_run)
            raise
        except Exception as exc:
            # Something went wrong in the initiation
            # and it did not reach to log_running
            if task_run.run_id is None:
                task_run.run_id = self.get_run_id(task_run)
            if self.status != "run":
                self.log_running(task_run)
            self.log_failure(task_run)
            raise TaskSetupError("Task failed before logging") from exc
        finally:
            # Clean up
            self._main_alive = False
            # Delete the "main" runs from run stack
            self._run_stack = [run for run in self._run_stack if run.task is not None]

    def __bool__(self):
        return self.is_runnable()

    def is_runnable(self):
        """Check whether the task can be run or not.

        If force_run is True, the task can be run regardless.
        If disabled is True, the task is prevented to be run
        (unless force_true=True).
        If neither of the previous, the start_cond is inspected
        and if it is True, the task can be run.
        """
        # Also add methods:
        #    set_pending() : Set forced_state to False
        #    resume() : Reset forced_state to None
        #    set_running() : Set forced_state to True
        forced_run = bool(self.batches)
        if forced_run:
            return True
        if self.disabled:
            return False

        cond = self.start_cond.observe(task=self)

        return cond

    def run_as_main(self, params:Parameters):
        self.log_running()
        return self._run_as_main(params, direct_params=self.get_task_params())

    def _run_as_main(self, **kwargs):
        return asyncio.run(self._run_as_async(**kwargs))

    async def _run_as_async(self, params:Parameters, direct_params:Parameters, task_run:TaskRun, execution=None, **kwargs):
        """Run the task on the current thread and process"""
        # NOTE: Assumed that self.log_running() has been already called.
        # (If SystemExit is raised, it won't be catched in except Exception)
        if execution == "process":
            hooks = kwargs.get('hooks', [])
        else:
            hooks = self.session.hooks.task_execute
        hooker = _Hooker(hooks)
        hooker.prerun(self)

        status = None
        output = None
        exc_info = (None, None, None)
        params = self.postfilter_params(params)
        params = Parameters(params) | Parameters(direct_params)
        params = params.materialize(task=self, session=self.session)

        try:
            if inspect.iscoroutinefunction(self.execute):
                output = await self.execute(**params)
            else:
                output = self.execute(**params)

            # NOTE: we process success here in case the process_success
            # fails (therefore task fails)
            self.process_success(output)
        except (SchedulerRestart, SchedulerExit):
            # SchedulerRestart is considered as successful task
            self.log_success(task_run)
            status = "succeeded"
            self.process_success(None)
            exc_info = sys.exc_info()
            # Note that these are never silenced
            raise

        except TaskInactionException:
            # Task did not fail, it did not succeed:
            #   The task started but quickly determined was not needed to be run
            #   and therefore the purpose of the task was not executed.
            self.log_inaction(task_run)
            status = "inaction"
            exc_info = sys.exc_info()

        except (TaskTerminationException, asyncio.CancelledError):
            # Task was terminated and the task's function
            # did listen to that.
            self.log_termination(reason="task terminated", task_run=task_run)
            status = "termination"
            exc_info = sys.exc_info()

        except Exception:
            # All the other exceptions (failures)
            try:
                self.process_failure(*sys.exc_info())
            except Exception:
                # Failure of failure processing
                self.log_failure(task_run)
            else:
                self.log_failure(task_run)
            status = "failed"
            #self.logger.error(f'Task {self.name} failed', exc_info=True, extra={"action": "fail"})

            exc_info = sys.exc_info()
            if execution is None:
                raise

        else:
            # Store the output
            if execution != 'process':
                self._handle_return(output)
            self.log_success(output, task_run=task_run)
            #self.logger.info(f'Task {self.name} succeeded', extra={"action": "success"})
            status = "succeeded"

            return output

        finally:
            self.process_finish(status=status)
            hooker.postrun(*exc_info)

    def run_as_thread(self, params:Parameters, direct_params, task_run:TaskRun, **kwargs):
        """Create a new thread and run the task on that."""

        terminate_event = params.get('_thread_terminate_', threading.Event())

        params = params.pre_materialize(task=self, session=self.session, terminate_event=terminate_event)
        direct_params = direct_params.pre_materialize(task=self, session=self.session, terminate_event=terminate_event)

        thread = threading.Thread(target=self._run_as_thread, args=(params, direct_params, task_run))
        task_run.task = thread
        task_run.event_terminate = terminate_event
        task_run.event_running = threading.Event()

        self._run_stack.append(task_run)

        self._last_run = self.session.get_time() # Needed for termination
        thread.start()
        task_run.event_running.wait() # Wait until the task is confirmed to run

    def _run_as_thread(self, params:Parameters, direct_params:Parameters, task_run:TaskRun=None):
        """Running the task in a new thread. This method should only
        be run by the new thread."""
        try:
            self.log_running(task_run)
        except TaskLoggingError as exc:
            # Logging failed
            task_run.exception = exc
            try:
                self.log_failure()
            except Exception:
                pass
            # Note that we don't raise the error as there is nothing
            # to catch it
            return
        finally:
            task_run.event_running.set()

        try:
            output = self._run_as_main(params=params, direct_params=direct_params, task_run=task_run, execution="thread")
        except Exception:
            # Task crashed before actually running the execute.
            try:
                self.log_failure()
            except TaskLoggingError as exc:
                task_run.exception = exc

            # We cannot rely the exception to main thread here
            # thus we supress to prevent unnecessary warnings.

    def run_as_process(self, params:Parameters, direct_params:Parameters, task_run:TaskRun, daemon=None, log_queue: multiprocessing.Queue=None):
        """Create a new process and run the task on that."""

        session = self.session

        params = params.pre_materialize(task=self, session=session)
        direct_params = direct_params.pre_materialize(task=self, session=session)

        # Daemon resolution: task.daemon >> scheduler.tasks_as_daemon
        log_queue = session.scheduler._log_queue if log_queue is None else log_queue

        daemon = self.daemon if self.daemon is not None else session.config.tasks_as_daemon
        process = multiprocessing.Process(
            target=self._run_as_process,
            kwargs=dict(
                params=params, direct_params=direct_params,
                task_run=task_run,
                queue=log_queue,
                config=session.config,
                exec_hooks=self._get_hooks("task_execute")
            ),
            daemon=daemon
        )
        task_run.task = process

        self._run_stack.append(task_run)
        self._mark_running = True # needed in pickling

        process.start()
        self._mark_running = False

        self._lock_to_run_log(log_queue)
        return log_queue

    def _run_as_process(self, params:Parameters, direct_params:Parameters, task_run, queue, config, exec_hooks):
        """Running the task in a new process. This method should only
        be run by the new process."""

        # NOTE: This is in the process and other info in the application
        # cannot be accessed here. Self is a copy of the original
        # and cannot affect main processes' attributes!

        # The task's logger has been removed by MultiScheduler.run_task_as_process
        # (see the method for more info) and we need to recreate the logger now
        # in the actual multiprocessing's process. We only add QueueHandler to the
        # logger (with multiprocessing.Queue as queue) so that all the logging
        # records end up in the main process to be logged properly.

        basename = self.logger_name
        # handler = logging.handlers.QueueHandler(queue)
        handler = QueueHandler(queue)

        # Set the process logger
        logger = logging.getLogger(basename + "._process")
        logger.setLevel(logging.INFO)
        logger.propagate = False
        logger.handlers = []
        logger.addHandler(handler)
        try:
            self.logger_name = logger.name
        except:
            logger.critical(f"Task '{self.name}' crashed in setting up logger.", exc_info=True, extra={"action": "fail", "task_name": self.name})
            raise
        self.log_running(task_run)
        try:
            # NOTE: The parameters are "materialized"
            # here in the actual process that runs the task
            output = self._run_as_main(params=params, direct_params=direct_params, task_run=task_run, execution="process", hooks=exec_hooks)
        except Exception as exc:
            # Task crashed before running execute (silence=True)
            self.log_failure()

            # There is nothing to raise it
            # to :(
            pass

    def get_extra_params(self, params:Parameters, execution:str, **kwargs) -> Parameters:
        """Get additional parameters

        Returns
        -------
        Parameters
            Additional parameters
        """
        passed_params = Parameters(params)
        session_params = self.session.parameters
        extra_params = Parameters(_session_=self.session, _task_=self, **kwargs)
        if execution == "thread":
            extra_params['_thread_terminate_'] = threading.Event()

        params = Parameters(self.prefilter_params(session_params | passed_params | extra_params))

        return params

    def _get_direct_params(self):
        direct_params = self.get_task_params()
        if self.batches:
            direct_params.update(self.batches.pop(0))
        return direct_params

    def get_task_params(self):
        "Get parameters passed to the task"
        return self.parameters.copy()

    def prefilter_params(self, params:Parameters):
        """Pre filter the parameters.

        This method filters the task parameters before
        a thread or a process is created. This method
        always called in the main process and in the
        main thread. Therefore, one can filter here the
        parameters that are problematic to pass to a
        thread or process.

        Parameters
        ----------
        params : rocketry.core.Parameters

        Returns
        -------
        Parameters : dict, rocketry.core.Parameters
            Filtered parameters.
        """
        return filter_keyword_args(self.execute, params)

    def postfilter_params(self, params:Parameters):
        """Post filter the parameters.

        This method filters the task parameters after
        a thread or a process is created. This method
        called in the child process, if ``execution='process'``,
        or in the child thread ``execution='thread'``.
        For ``execution='main'``, overriding this method
        does not have much impact over overriding
        ``prefilter_params``.

        Parameters
        ----------
        params : rocketry.core.Parameters

        Returns
        -------
        Parameters : dict, rocketry.core.Parameters
            Filtered parameters.
        """
        return params

    @abstractmethod
    def execute(self, *args, **kwargs):
        """Run the actual task. Override this.

        Parameters are materialized to keyword arguments.
        """
        raise NotImplementedError(f"Method 'execute' not implemented to {type(self)}.")

    def process_failure(self, exc_type:Type[Exception], exc_val:Exception, exc_tb:TracebackType):
        """This method is executed after a failure of the task.
        Override if needed.

        Parameters
        ----------
        exc_type : subclass of Exception
            Type of the occurred exception that caused the failure.
        exc_val : Exception
            Exception that caused the failure.
        exc_type : Traceback object
            Traceback of the failure exception.
        """
        pass

    def process_success(self, output:Any):
        """This method is executed after a success of the task.
        Override if needed.

        Parameters
        ----------
        output : Any
            Return value of the task.
        """
        pass

    def process_finish(self, status:str):
        """This method is executed after finishing the task.
        Override if needed.

        Parameters
        ----------
        status : str {'succeeded', 'failed', 'termination', 'inaction'}
            How the task finished.
        """
        pass

    def register(self):
        if hasattr(self, "_mark_register") and not self._mark_register:
            del self._mark_register
            return # on_exists = 'ignore'
        name = self.name
        self.session.add_task(self)

    def set_cached(self):
        "Update cached statuses"
        # We get the logger here to not flood with warnings if missing repo
        logger = self.logger

        self._last_run = self._get_last_action("run", from_logs=True, logger=logger)
        self._last_success = self._get_last_action("success", from_logs=True, logger=logger)
        self._last_fail = self._get_last_action("fail", from_logs=True, logger=logger)
        self._last_terminate = self._get_last_action("terminate", from_logs=True, logger=logger)
        self._last_inaction = self._get_last_action("inaction", from_logs=True, logger=logger)
        self._last_crash = self._get_last_action("crash", from_logs=True, logger=logger)

        times = {
            name: getattr(self, f"_last_{name}")
            for name in ('run', 'success', 'fail', 'terminate', 'inaction', 'crash')
            if getattr(self, f"_last_{name}") is not None
        }
        if times:
            status = max(
                times,
                key=times.get
            )
            if status == "run":
                # There has been a sudden crash
                self.log_crash()
            else:
                self.status = status

    def get_default_name(self, **kwargs):
        """Create a name for the task when name was not passed to initiation of
        the task. Override this method."""
        raise NotImplementedError(f"Method 'get_default_name' not implemented to {type(self)}")

    def get_run_id(self, run, params=None):
        if self.func_run_id is not None:
            return self.func_run_id(self, params)
        return self.session.config.func_run_id(self, params)

    def is_alive_as_main(self) -> bool:
        return any(run.is_main and run.is_alive() for run in self._run_stack)

    def is_alive_as_async(self) -> bool:
        return any(run.is_async and run.is_alive() for run in self._run_stack)

    def is_alive_as_thread(self) -> bool:
        """Whether the task has a live thread."""
        return any(run.is_thread and run.is_alive() for run in self._run_stack)

    def is_alive_as_process(self) -> bool:
        """Whether the task has a live process."""
        return any(run.is_process and run.is_alive() for run in self._run_stack)

    def count_processes_taken(self) -> int:
        """Count number of processes the task takes"""
        return sum(run.is_process and run.is_alive() for run in self._run_stack)

    async def _check_termination(self):
        "Terminate task if can"
        try:
            is_end_cond = self.end_cond.observe(task=self, session=self.session)
        except Exception:
            if not self.session.config.silence_cond_check:
                raise
            is_end_cond = True

        if self.force_termination:
            await self._terminate_all(reason="forced termination")
        elif is_end_cond:
            await self._terminate_all(reason="end condition is true")
        else:
            now = self.session.get_time()
            if self.permanent_task:
                return
            timeout = self.timeout if self.timeout else self.session.config.timeout
            timeout_sec = timeout.total_seconds()
            for run in self._run_stack:
                start = run.start
                run_duration = now - start
                if run_duration > timeout_sec:
                    await self._terminate_run(run, reason="timeouted")

    def _clean_run_stack(self):
        "Remove dead runs from run stack"
        if self.session.config.silence_task_logging:
            self._run_stack = [
                run
                for run in self._run_stack
                if run.is_alive()
            ]
        else:
            self._run_stack = [
                run
                for run in self._run_stack
                if run.is_alive() or run.exception is not None
            ]

    def _check_exceptions(self):
        for run in self._run_stack.copy():
            if run.exception:
                self._run_stack.remove(run)
                raise run.exception

    async def _terminate_all(self, reason=None):
        "Terminate the whole run stack"
        for run in self._run_stack:
            await self._terminate_run(run, reason=reason)
        self._clean_run_stack()
        self.force_termination = False
        #self._run_stack = [] # Does not work with threads

    async def _terminate_run(self, run:TaskRun, reason=None):
        "Terminate the whole run stack"
        try:
            await run.terminate()
        except asyncio.CancelledError:
            # Async tasks raise CancelledError if terminated
            self.log_termination(reason=reason, task_run=run)
        else:
            if run.is_process:
                # Threaded tasks handle their termination themselves
                self.log_termination(reason=reason, task_run=run)

# Logging
    def _lock_to_run_log(self, log_queue):
        "Handle next run log to make sure the task started running before continuing (otherwise may cause accidential multiple launches)"
        action = None
        timeout = 10 # Seconds allowed the setup to take before declaring setup to crash

        # NOTE: The queue may return others task logs as well
        # but the next run log should be only from this task
        # as log_running is part of the task startup process.

        err = None

        while action != "run":
            try:
                record = log_queue.get(block=True, timeout=timeout)
            except Empty:
                if not self.is_alive():
                    # There will be no "run" log record thus ending the task gracefully
                    self.logger.critical(f"Task '{self.name}' crashed in setup", extra={"action": "fail"})
                    raise TaskSetupError(f"Task '{self.name}' process crashed silently")
            else:

                #self.logger.debug(f"Inserting record for '{record.task_name}' ({record.action})")
                task = self.session[record.task_name]
                try:
                    task.log_record(record)
                except Exception as exc:
                    # It must be made sure the task is set running
                    # so we ignore logging errors until that's sure
                    err = exc

                action = record.action

        if err is not None:
            raise err

    def log_running(self, task_run:TaskRun=None):
        """Make a log that the task is currently running."""
        self._set_status("run", task_run)

    def log_failure(self, task_run:TaskRun=None):
        """Log that the task failed."""
        self._set_status("fail", task_run)

    def log_success(self, return_value=None, task_run:TaskRun=None):
        """Make a log that the task succeeded."""
        self._set_status("success", task_run, return_value=return_value)
        #self.status = "success"

    def log_termination(self, reason=None, task_run:TaskRun=None):
        """Make a log that the task was terminated."""
        reason = reason or "unknown reason"
        msg = self.fmt_log_message.format(action="terminate", task=self.name)
        self._set_status("terminate", task_run, message=msg + f" ({reason})")

        # Reset event and force_termination (for threads)
        self.force_termination = False

    def log_inaction(self, task_run:TaskRun=None):
        """Make a log that the task did nothing."""
        self._set_status("inaction", task_run)

    def log_crash(self, task_run:TaskRun=None):
        """Make a log that the task had previously crashed"""
        self._set_status("crash", task_run)

    def log_record(self, record:logging.LogRecord):
        """Log the record with the logger of the task.
        Also sets the status according to the record.
        """
        # Set last_run/last_success/last_fail etc.
        cache_attr = f"_last_{record.action}"
        record_time = record.created

        try:
            self.logger.handle(record)
        except Exception as exc:
            if record.action == "run":
                # The task started and the run must be set
                # even though the task partly failed already
                setattr(self, cache_attr, record_time)
                self.status = record.action
            else:
                # Logging is part of the task so even if the task
                # function itself succeeded, the task failed
                setattr(self, "_last_fail", record_time)
                self.status = "fail"
            raise TaskLoggingError(f"Logging for task '{self.name}' failed.") from exc
        else:
            setattr(self, cache_attr, record_time)
            self.status = record.action

    def get_status(self) -> Literal['run', 'fail', 'success', 'terminate', 'inaction', None]:
        """Get latest status of the task."""
        if self.session.config.force_status_from_logs:
            try:
                record = self.logger.get_latest()
            except AttributeError:
                if is_main_subprocess():
                    warnings.warn(f"Task '{self.name}' logger is not readable. Status unknown.")
                record = None
            if not record:
                # No previous status
                return None
            status = record["action"] if isinstance(record, dict) else record.action
            self.status = status
            return status
        # This is way faster
        return self.status

    def _set_status(self, action, task_run:TaskRun=None, message=None, return_value=None):
        if message is None:
            message = self.fmt_log_message.format(action=action, task=self.name)

        if action not in self._actions:
            raise KeyError(f"Invalid action: {action}")

        time_now = self.session.get_time()
        
        if action == "run":
            extra = {
<<<<<<< HEAD
                "action": "run", 
                "start": task_run.start if task_run is not None else time_now
=======
                "action": "run",
                "start": datetime.datetime.fromtimestamp(task_run.start) if task_run is not None else now
>>>>>>> 2348c907
            }
            # self._last_run = now
        else:
            start_time = self._get_last_action("run")
            runtime = time_now - start_time if start_time is not None else None
            extra = {"action": action, "start": start_time, "end": time_now, "runtime": runtime}

        extra['run_id'] = task_run.run_id if task_run is not None else None

        is_running_as_child = self.logger.name.endswith("._process")
        if is_running_as_child and action == "success":
            # If child process, the return value is passed via QueueHandler to the main process
            # and it's handled then in Scheduler.
            # Else the return value is handled in Task itself (__call__ & _run_as_thread)
            extra["__return__"] = return_value

        cache_attr = f"_last_{action}"

        log_method = self.logger.exception if action == "fail" else self.logger.info
        try:
            log_method(
                message,
                extra=extra
            )
        except Exception as exc:
            if action == "run":
                setattr(self, cache_attr, time_now)
                self.status = action
            else:
                setattr(self, "_last_fail", time_now)
                self.status = "fail"
            raise TaskLoggingError(f"Logging for task '{self.name}' failed.") from exc
        else:
            setattr(self, cache_attr, time_now)
            self.status = action

    def get_last_success(self) -> datetime.datetime:
        """Get the lastest timestamp when the task succeeded."""
        time = self._get_last_action("success")
        if time is not None:
            time = self.session._format_timestamp(time)
        return time

    def get_last_fail(self) -> datetime.datetime:
        """Get the lastest timestamp when the task failed."""
        time = self._get_last_action("fail")
        if time is not None:
            time = self.session._format_timestamp(time)
        return time

    def get_last_run(self) -> datetime.datetime:
        """Get the lastest timestamp when the task ran."""
        time = self._get_last_action("run")
        if time is not None:
            time = self.session._format_timestamp(time)
        return time

    def get_last_terminate(self) -> datetime.datetime:
        """Get the lastest timestamp when the task terminated."""
        time = self._get_last_action("terminate")
        if time is not None:
            time = self.session._format_timestamp(time)
        return time

    def get_last_inaction(self) -> datetime.datetime:
        """Get the lastest timestamp when the task inacted."""
        time = self._get_last_action("inaction")
        if time is not None:
            time = self.session._format_timestamp(time)
        return time

    def get_last_crash(self) -> datetime.datetime:
        """Get the lastest timestamp when the task inacted."""
        time = self._get_last_action("crash")
        if time is not None:
            time = self.session._format_timestamp(time)
        return time

    def get_execution(self) -> str:
        if self.execution is None:
            return self.session.config.task_execution
        return self.execution

    def _get_last_action(self, action:str, from_logs=None, logger=None) -> float:
        cache_attr = f"_last_{action}"
        if from_logs is not None:
            allow_cache = not from_logs
        else:
            if self.session is None:
                allow_cache = True
            else:
                allow_cache = not self.session.config.force_status_from_logs


        if allow_cache: #  and getattr(self, cache_attr) is not None
            value = getattr(self, cache_attr)
        else:
            value = self._get_last_action_from_log(action, logger)
            setattr(self, cache_attr, value)
        return value

    def _get_last_action_from_log(self, action, logger=None):
        """Get last action timestamp from log"""
        logger = logger if logger is not None else self.logger
        try:
            record = logger.get_latest(action=action)
        except AttributeError:
            if is_main_subprocess():
                warnings.warn(f"Task '{self.name}' logger is not readable. Latest {action} unknown.")
            return None
        else:
            if not record:
                return None
            timestamp = record["created"] if isinstance(record, dict) else record.created
            return timestamp

    def __getstate__(self):

        # # capture what is normally pickled
        # state = self.__dict__.copy()
        #
        # # remove unpicklable
        # # TODO: Include conditions by enforcing tasks are passed to the conditions as names
        # state['_logger'] = None
        # state['_start_cond'] = None
        # state['_end_cond'] = None
        # #state["_process"] = None # If If execution == "process"
        # #state["_thread"] = None # If execution == "thread"
        #
        # state["_lock"] = None # Process task cannot lock anything anyways

        # capture what is normally pickled
        state = super().__getstate__()
        #state['__dict__'] = state['__dict__'].copy()

        # remove unpicklable
        state['__private_attribute_values__'] = state['__private_attribute_values__'].copy()
        priv_attrs = state['__private_attribute_values__']
        priv_attrs['_lock'] = None
        priv_attrs['_process'] = None
        priv_attrs['_thread'] = None
        priv_attrs['_run_stack'] = None

        # We also get rid of the conditions as if there is a task
        # containing an attr that cannot be pickled (like FuncTask
        # containing lambda function but ran as main/thread), we
        # would face sudden crash.
        state['__dict__'] = state['__dict__'].copy()
        dict_state = state['__dict__']
        dict_state['start_cond'] = None
        dict_state['end_cond'] = None

        # Removing possibly unpicklable manually. There is a problem in Pydantic
        # and for some reason it does not use Session's pickling
        dict_state['parameters'] = Parameters()
        dict_state['session'] = dict_state['session']._copy_pickle()

        if not is_pickleable(state):
            if self._mark_running:
                # When this block might get executed?
                #   - If FuncTask func is non-picklable
                #       - There is another func with same name in the file
                #       - The function is lambda or decorated func
                unpicklable = {key: val for key, val in state.items() if not is_pickleable(val)}
                self.log_running()
                self.logger.critical(f"Task '{self.name}' crashed in pickling. Cannot pickle: {unpicklable}", extra={"action": "fail", "task_name": self.name})
                raise PicklingError(f"Task {self.name} could not be pickled. Cannot pickle: {unpicklable}")
            # Is pickled by something else than task execution
            return state

        # what we return here will be stored in the pickle
        return state

    def _handle_return(self, value):
        "Handle the return value (ie. store to parameters)"
        self.session.returns[self] = value

    def _get_hooks(self, name:str):
        return getattr(self.session.hooks, name)

# Other
    @property
    def period(self) -> TimePeriod:
        """TimePeriod: Time period in which the task runs

        Note that this should not be considered as absolute truth but
        as a best estimate.
        """
        from rocketry.core.time import StaticInterval, All as AllTime
        from rocketry.conditions import TaskFinished, TaskSucceeded

        cond = self.start_cond
        session = self.session

        if isinstance(cond, (TaskSucceeded, TaskFinished)):
            if session[cond.kwargs["task"]] is self:
                return cond.period

        elif isinstance(cond, All):
            task_periods = []
            for sub_stmt in cond:
                if isinstance(sub_stmt, (TaskFinished, TaskFinished)) and session[sub_stmt.kwargs["task"]] is self:
                    task_periods.append(sub_stmt.period)
            if task_periods:
                return AllTime(*task_periods)

        # TimePeriod could not be determined
        return StaticInterval()

    @property
    def lock(self):
        # Lock is private in a sense that we want to hide it from
        # the model (if put to dict etc.) but public in a sense
        # that the user should be allowed to interact with it
        return self._lock

    @property
    def last_run(self):
        return self.get_last_run()

    @property
    def last_success(self):
        return self.get_last_success()

    @property
    def last_fail(self):
        return self.get_last_fail()

    @property
    def last_terminate(self):
        return self.get_last_terminate()

    @property
    def last_crash(self):
        return self.get_last_crash()

    @property
    def last_inaction(self):
        return self.get_last_inaction()

    def json(self, **kwargs):
        if 'exclude' not in kwargs:
            kwargs['exclude'] = set()
        kwargs['exclude'].update({'session'})
        return super().json(**kwargs)<|MERGE_RESOLUTION|>--- conflicted
+++ resolved
@@ -1141,13 +1141,8 @@
         
         if action == "run":
             extra = {
-<<<<<<< HEAD
                 "action": "run", 
                 "start": task_run.start if task_run is not None else time_now
-=======
-                "action": "run",
-                "start": datetime.datetime.fromtimestamp(task_run.start) if task_run is not None else now
->>>>>>> 2348c907
             }
             # self._last_run = now
         else:
