import asyncio
from dataclasses import dataclass
import inspect
from pickle import PicklingError
import sys
import time
import datetime
import logging
import platform
from types import FunctionType, TracebackType
import warnings
from copy import copy
from abc import abstractmethod
import multiprocessing
import threading
from queue import Empty
from typing import TYPE_CHECKING, Any, Callable, ClassVar, List, Dict, Type, Union, Tuple, Optional
try:
    from typing import Literal
except ImportError: # pragma: no cover
    from typing_extensions import Literal

from pydantic import BaseModel, Field, PrivateAttr, validator

from rocketry._base import RedBase
from rocketry.core.condition import BaseCondition, AlwaysFalse, All
from rocketry.core.time import TimePeriod
from rocketry.core.parameters import Parameters
from rocketry.core.log import TaskAdapter
from rocketry.pybox.time import to_timedelta
from rocketry.core.utils import is_pickleable, filter_keyword_args, is_main_subprocess
from rocketry.exc import SchedulerRestart, SchedulerExit, TaskInactionException, TaskTerminationException, TaskLoggingError, TaskSetupError
from rocketry.core.hook import _Hooker
from rocketry.log import QueueHandler

if TYPE_CHECKING:
    from rocketry import Session
    from rocketry.core.parameters import BaseArgument

_IS_WINDOWS = platform.system()

def _create_session():
    # To avoid circular imports
    from rocketry import Session
    return Session()

@dataclass
class TaskRun:

    start: float
    task: Union[asyncio.Task, threading.Thread, multiprocessing.Process, None]
    run_id: str = None

    # Thread related
    event_terminate: Optional[threading.Event] = None
    event_running: Optional[threading.Event] = None
    exception: Exception = None

    def is_alive(self) -> bool:
        if self.is_main:
            return True
        elif self.is_async:
            return not self.task.done()
        else:
            return self.task.is_alive()

    async def terminate(self):
        task = self.task
        if self.is_async:
            task.cancel()
            await task
        elif self.is_process:
            task.terminate()
            # Waiting till the termination is finished.
            # Otherwise may try to terminate it many times as the process is alive for a brief moment
            task.join()
        elif self.is_thread:
            self.event_terminate.set()
        else:
            raise TypeError(f"Cannot terminate task: {task!r}")

    @property
    def is_main(self) -> bool:
        return self.task is None

    @property
    def is_process(self) -> bool:
        return isinstance(self.task, multiprocessing.Process)

    @property
    def is_async(self) -> bool:
        return isinstance(self.task, asyncio.Future)

    @property
    def is_thread(self) -> bool:
        return isinstance(self.task, threading.Thread)

class Task(RedBase, BaseModel):
    """Base class for Tasks.

    A task can be a function, command or other procedure that
    does a specific thing. A task can be parametrized by supplying
    session level parameters or parameters on task basis.


    Parameters
    ----------
    name : str, optional
        Name of the task. Ideally, all tasks
        should have unique name. If None, the
        return value of Task.get_default_name()
        is used instead.
    description : str, optional
        Description of the task. This is purely
        for task documentation purpose.
    start_cond : BaseCondition, optional
        Condition that when True the task
        is to be started, by default AlwaysFalse()
    end_cond : BaseCondition, optional
        Condition that when True the task
        will be terminated. Only works for for
        tasks with execution='process' or 'thread'
        if thread termination is implemented in
        the task, by default AlwaysFalse()
    execution : str, {'main', 'thread', 'process'}, default='process'
        How the task is executed. Allowed values
        'main' (run on main thread & process),
        'thread' (run on another thread) and
        'process' (run on another process).
    parameters : Parameters, optional
        Parameters set specifically to the task,
        by default None
    disabled : bool
        If True, the task is not allowed to be run
        regardless of the start_cond,
        by default False
    force_run : bool
        If True, the task will be run once
        regardless of the start_cond,
        by default True
    on_startup : bool
        Run the task on the startup sequence of
        the Scheduler, by default False
    on_shutdown : bool
        Run the task on the shutdown sequence of
        the Scheduler, by default False
    priority : int, optional
        Priority of the task. Higher priority
        tasks are first inspected whether they
        can be executed. Can be any numeric value.
        Setup tasks are recommended to have priority
        >= 40 if they require loaded tasks,
        >= 50 if they require loaded extensions.
        By default 0
    timeout : str, int, timedelta, optional
        If the task has not run in given timeout
        the task will be terminated. Only applicable
        for tasks with execution='process' or
        with execution='thread'.
    daemon : Bool, optional
        Whether run the task as daemon process
        or not. Only applicable for execution='process',
        by default use Scheduler default
    on_exists : str
        What to do if the name of the task already
        exists in the session, options: 'raise',
        'ignore', 'replace', by default use session
        configuration
    logger : str, logger.Logger, optional
        Logger of the task. Typically not needed
        to be set.
    session : rocketry.session.Session, optional
        Session the task is binded to.


    Attributes
    ----------
    session : rocketry.session.Session
        Session the task is binded to.
    logger : TaskAdapter
        Logger of the task. Access the
        log records using task.logger.get_records()


    Examples
    --------
    Minimum example:

    >>> from rocketry.core import Task
    >>> class MyTask(Task):
    ...     def execute(self):
    ...         ... # What the task does.
    ...         return ...

    """
    class Config:
        arbitrary_types_allowed= True
        underscore_attrs_are_private = True
        validate_assignment = True
        json_encoders = {
            Parameters: lambda v: v.to_json(),
            'BaseCondition': lambda v: str(v),
            FunctionType: lambda v: v.__name__,
            'Session': lambda v: id(v),
        }


    session: 'Session' = Field()

    # Class
    permanent_task: bool = False # Whether the task is not meant to finish (Ie. RestAPI)
    _actions: ClassVar[Tuple] = ("run", "fail", "success", "inaction", "terminate", None, "crash")
    fmt_log_message: str = r"Task '{task}' status: '{action}'"

    daemon: Optional[bool]
    batches: List[Parameters] = Field(
        default_factory=list,
        description="Run batches (parameters). If not empty, run is triggered regardless of starting condition"
    )

    # Instance
    name: Optional[str] = Field(description="Name of the task. Must be unique")
    description: Optional[str] = Field(description="Description of the task for documentation")
    logger_name: Optional[str] = Field(description="Logger name to be used in logging the task records")
    execution: Optional[Literal['main', 'async', 'thread', 'process']]
    priority: int = 0
    disabled: bool = False
    force_run: bool = False
    force_termination: bool = False
    status: Optional[Literal['run', 'fail', 'success', 'terminate', 'inaction', 'crash']] = Field(description="Latest status of the task")
    timeout: Optional[datetime.timedelta]

    parameters: Parameters = Parameters()

    start_cond: Optional[BaseCondition] = AlwaysFalse() #! TODO: Create get_start_cond so that this could also be as string (lazily parsed)
    end_cond: Optional[BaseCondition] = AlwaysFalse()

    multilaunch: Optional[bool] = None
    on_startup: bool = False
    on_shutdown: bool = False
    func_run_id: Callable = None

    last_run: Optional[datetime.datetime]
    last_success: Optional[datetime.datetime]
    last_fail: Optional[datetime.datetime]
    last_terminate: Optional[datetime.datetime]
    last_inaction: Optional[datetime.datetime]
    last_crash: Optional[datetime.datetime]

    _run_stack: List[TaskRun] = PrivateAttr(default_factory=list)
    _lock: Optional[threading.Lock] = PrivateAttr(default_factory=threading.Lock)
    _main_alive: bool = PrivateAttr(default=False)

    _mark_running = False

    @validator('start_cond', pre=True)
    def parse_start_cond(cls, value, values):
        from rocketry.parse.condition import parse_condition
        session = values['session']
        if isinstance(value, str):
            value = parse_condition(value, session=session)
        elif value is None:
            value = AlwaysFalse()
        return copy(value)

    @validator('end_cond', pre=True)
    def parse_end_cond(cls, value, values):
        from rocketry.parse.condition import parse_condition
        session = values['session']
        if isinstance(value, str):
            value = parse_condition(value, session=session)
        elif value is None:
            value = AlwaysFalse()
        return copy(value)

    @validator('logger_name', pre=True, always=True)
    def parse_logger_name(cls, value, values):
        session = values['session']

        if isinstance(value, str):
            logger_name = value
        elif value is None:
            logger_name = session.config.task_logger_basename
        else:
            logger_name = value.name
            basename = session.config.task_logger_basename
            if not value.name.startswith(basename):
                raise ValueError(f"Logger name must start with '{basename}' as session finds loggers with names")
        return logger_name

    @validator('timeout', pre=True, always=True)
    def parse_timeout(cls, value, values):
        if value == "never":
            return datetime.timedelta.max
        if isinstance(value, (float, int)):
            return to_timedelta(value, unit="s")
        if value is not None:
            return to_timedelta(value)
        return value

    @property
    def logger(self):
        logger = logging.getLogger(self.logger_name)
        return TaskAdapter(logger, task=self)

    def __init__(self, **kwargs):

        hooker = _Hooker(self.session.hooks.task_init)
        hooker.prerun(self)

        if kwargs.get("session") is None:
            warnings.warn("Task's session not defined. Creating new.", UserWarning)
            kwargs['session'] = _create_session()
        kwargs['name'] = self._get_name(**kwargs)

        super().__init__(**kwargs)

        # Set default readable logger if missing
        self.session._check_readable_logger()

        self.register()

        # Update "last_run", "last_success", etc.
        self.set_cached()

        # Hooks
        hooker.postrun()

    def _get_name(self, name=None, **kwargs):
        if name is None:
            use_instance_naming = self.session.config.use_instance_naming
            if use_instance_naming:
                return id(self)
            return self.get_default_name(**kwargs)
        return name

    @validator('name', pre=True)
    def parse_name(cls, value, values):
        session = values['session']
        on_exists = session.config.task_pre_exist
        name_exists = value in session
        if name_exists:
            if on_exists == 'ignore':
                return value
            if on_exists == 'raise':
                raise ValueError(f"Task name '{value}' already exists.")
            if on_exists == 'rename':
                basename = value
                name = value
                num = 0
                while name in session:
                    num += 1
                    name = f"{basename} - {num}"
                return name
        return value

    @validator('name', pre=False)
    def validate_name(cls, value, values):
        session = values['session']
        on_exists = session.config.task_pre_exist
        name_exists = value in session

        if name_exists:
            if on_exists == 'ignore':
                return value
            raise ValueError(f"Task name '{value}' already exists. Please pick another")
        return value

    @validator('parameters', pre=True)
    def parse_parameters(cls, value):
        if isinstance(value, Parameters):
            return value
        return Parameters(value)

    @validator('force_run', pre=False)
    def parse_force_run(cls, value, values):
        if value:
            warnings.warn("Attribute 'force_run' is deprecated. Please use method set_running() instead", DeprecationWarning)
            values['batches'].append(Parameters())
        return value

    def __hash__(self):
        return id(self)

    def run(self, _params:Union[Parameters, Dict]=None, **kwargs):
        """Set the task running (with given parameters)

        Creates a run batch that will set the task running
        once. Given parameters are only used once. Can be
        called multiple times to put the task running multiple
        times.


        Parameters
        ----------
        _params : dict, Parameters, optional
            Parameters for the batch
        **kwargs
            Parameters for the batch
        """
        params = Parameters()
        if _params:
            params.update(_params)
        if kwargs:
            params.update(kwargs)
        self.batches.append(params)

    def delete(self):
        """Delete the task from the session.
        Overried if needed additional cleaning."""
        self.session.tasks.remove(self)

    def terminate(self):
        "Terminate the task"
        self.force_termination = True

# Inspection

    @property
    def is_running(self):
        """bool: Whether the task is currently running or not."""
        return self.get_status() == "run"

    def is_alive(self) -> bool:
        """Whether the task is alive: check if the task has a live process or thread."""
        #! TODO: Use property
        self._clean_run_stack()
        return any(
            run.is_alive()
            for run in self._run_stack
        )

    @property
    def n_alive(self) -> int:
        """int: Number of parallel runs alive."""
        return sum(
            run.is_alive()
            for run in self._run_stack
        )

# Task Execution

    def __call__(self, *args, **kwargs):
        "Run sync"
        self.start(*args, **kwargs)

    def start(self, *args, **kwargs):
        return asyncio.run(self.start_async(*args, **kwargs))

    async def start_async(self, params:Union[dict, Parameters]=None, **kwargs):
        """Execute the task. Creates a new process
        (if execution='process'), a new thread
        (if execution='thread') or blocks and
        runs till the task is completed (if
        execution='main').

        Parameters
        ----------
        params : dict, Parameters, optional
            Extra parameters for the task. Also
            the session parameters, task parameters
            and extra parameters are acquired, by default None
        """

        # The parameters are handled in the following way:
        #   - First extra parameters are fetched. This includes:
        #       - session.parameters
        #       - _task_, _session_, _thread_terminate_
        #   - Then these extras are prefiltered (called params)
        #   - Then the task parameters are fetched (direct_params)
        #   - If process/thread, these parameters are pre_materialized
        #   - Then the params are post filtered
        #   - Then params and direct_params are fed to the execute method
        execution = self.get_execution()
        task_run = TaskRun(start=time.time(), task=None)
        try:
            self.force_run = False
            params = self.get_extra_params(params, execution=execution)
            direct_params = self._get_direct_params()

            task_run.run_id = self.get_run_id(task_run, params=params | direct_params)

            # Run the actual task
            if execution in ("main", "async"):
                async_task = asyncio.create_task(
                    self._run_as_async(
                        params=params,
                        direct_params=direct_params,
                        task_run=task_run,
                        execution=execution, **kwargs
                    )
                )
                if execution == "async":
                    task_run.task = async_task
                self._run_stack.append(task_run)
                self.log_running(task_run)
                if execution == "main":
                    await async_task
                if _IS_WINDOWS:
                    #! TODO: This probably is now solved
                    # There is an annoying bug (?) in Windows:
                    # https://bugs.python.org/issue44831
                    # If one checks whether the task has succeeded/failed
                    # already the log might show that the task finished
                    # 1 microsecond in the future if memory logging is used.
                    # Therefore we sleep that so condition checks especially
                    # in tests will succeed.
                    time.sleep(1e-6)
            elif execution == "process":
                self.run_as_process(params=params, direct_params=direct_params, task_run=task_run, **kwargs)
            elif execution == "thread":
                self.run_as_thread(params=params, direct_params=direct_params, task_run=task_run, **kwargs)
        except (SchedulerRestart, SchedulerExit):
            raise
        except TaskLoggingError:
            if self.status == "run" and execution not in ('thread', 'process'):
                # Task logging to run failed
                # so we log it to fail

                # NOTE: processes and threads log independently
                # and it is not aware the logging failed
                # (there is a log record still coming about the finish)
                self.log_failure(task_run)
            raise
        except Exception as exc:
            # Something went wrong in the initiation
            # and it did not reach to log_running
            if task_run.run_id is None:
                task_run.run_id = self.get_run_id(task_run)
            if self.status != "run":
                self.log_running(task_run)
            self.log_failure(task_run)
            raise TaskSetupError("Task failed before logging") from exc
        finally:
            # Clean up
            self._main_alive = False
            # Delete the "main" runs from run stack
            self._run_stack = [run for run in self._run_stack if run.task is not None]

    def __bool__(self):
        return self.is_runnable()

    def is_runnable(self):
        """Check whether the task can be run or not.

        If force_run is True, the task can be run regardless.
        If disabled is True, the task is prevented to be run
        (unless force_true=True).
        If neither of the previous, the start_cond is inspected
        and if it is True, the task can be run.
        """
        # Also add methods:
        #    set_pending() : Set forced_state to False
        #    resume() : Reset forced_state to None
        #    set_running() : Set forced_state to True
        forced_run = bool(self.batches)
        if forced_run:
            return True
        if self.disabled:
            return False

        cond = self.start_cond.observe(task=self)

        return cond

    def run_as_main(self, params:Parameters):
        self.log_running()
        return self._run_as_main(params, direct_params=self.get_task_params())

    def _run_as_main(self, **kwargs):
        return asyncio.run(self._run_as_async(**kwargs))

    async def _run_as_async(self, params:Parameters, direct_params:Parameters, task_run:TaskRun, execution=None, **kwargs):
        """Run the task on the current thread and process"""
        # NOTE: Assumed that self.log_running() has been already called.
        # (If SystemExit is raised, it won't be catched in except Exception)
        if execution == "process":
            hooks = kwargs.get('hooks', [])
        else:
            hooks = self.session.hooks.task_execute
        hooker = _Hooker(hooks)
        hooker.prerun(self)

        status = None
        output = None
        exc_info = (None, None, None)
        params = self.postfilter_params(params)
        params = Parameters(params) | Parameters(direct_params)
        params = params.materialize(task=self, session=self.session)

        try:
            if inspect.iscoroutinefunction(self.execute):
                output = await self.execute(**params)
            else:
                output = self.execute(**params)

            # NOTE: we process success here in case the process_success
            # fails (therefore task fails)
            self.process_success(output)
        except (SchedulerRestart, SchedulerExit):
            # SchedulerRestart is considered as successful task
            self.log_success(task_run)
            status = "succeeded"
            self.process_success(None)
            exc_info = sys.exc_info()
            # Note that these are never silenced
            raise

        except TaskInactionException:
            # Task did not fail, it did not succeed:
            #   The task started but quickly determined was not needed to be run
            #   and therefore the purpose of the task was not executed.
            self.log_inaction(task_run)
            status = "inaction"
            exc_info = sys.exc_info()

        except (TaskTerminationException, asyncio.CancelledError):
            # Task was terminated and the task's function
            # did listen to that.
            self.log_termination(reason="task terminated", task_run=task_run)
            status = "termination"
            exc_info = sys.exc_info()

        except Exception:
            # All the other exceptions (failures)
            try:
                self.process_failure(*sys.exc_info())
            except Exception:
                # Failure of failure processing
                self.log_failure(task_run)
            else:
                self.log_failure(task_run)
            status = "failed"
            #self.logger.error(f'Task {self.name} failed', exc_info=True, extra={"action": "fail"})

            exc_info = sys.exc_info()
            if execution is None:
                raise

        else:
            # Store the output
            if execution != 'process':
                self._handle_return(output)
            self.log_success(output, task_run=task_run)
            #self.logger.info(f'Task {self.name} succeeded', extra={"action": "success"})
            status = "succeeded"

            return output

        finally:
            self.process_finish(status=status)
            hooker.postrun(*exc_info)

    def run_as_thread(self, params:Parameters, direct_params, task_run:TaskRun, **kwargs):
        """Create a new thread and run the task on that."""

        terminate_event = params.get('_thread_terminate_', threading.Event())

        params = params.pre_materialize(task=self, session=self.session, terminate_event=terminate_event)
        direct_params = direct_params.pre_materialize(task=self, session=self.session, terminate_event=terminate_event)

        thread = threading.Thread(target=self._run_as_thread, args=(params, direct_params, task_run))
        task_run.task = thread
        task_run.event_terminate = terminate_event
        task_run.event_running = threading.Event()

        self._run_stack.append(task_run)

        self.last_run = datetime.datetime.fromtimestamp(time.time()) # Needed for termination
        thread.start()
        task_run.event_running.wait() # Wait until the task is confirmed to run

    def _run_as_thread(self, params:Parameters, direct_params:Parameters, task_run:TaskRun=None):
        """Running the task in a new thread. This method should only
        be run by the new thread."""
        try:
            self.log_running(task_run)
        except TaskLoggingError as exc:
            # Logging failed
            task_run.exception = exc
            try:
                self.log_failure()
            except Exception:
                pass
            # Note that we don't raise the error as there is nothing
            # to catch it
            return
        finally:
            task_run.event_running.set()

        try:
<<<<<<< HEAD
            output = self._run_as_main(params=params, direct_params=direct_params, task_run=task_run, execution="thread")
        except:
=======
            output = self._run_as_main(params=params, direct_params=direct_params, execution="thread")
        except Exception:
>>>>>>> 6ee2d033
            # Task crashed before actually running the execute.
            try:
                self.log_failure()
            except TaskLoggingError as exc:
                task_run.exception = exc

            # We cannot rely the exception to main thread here
            # thus we supress to prevent unnecessary warnings.

    def run_as_process(self, params:Parameters, direct_params:Parameters, task_run:TaskRun, daemon=None, log_queue: multiprocessing.Queue=None):
        """Create a new process and run the task on that."""

        session = self.session

        params = params.pre_materialize(task=self, session=session)
        direct_params = direct_params.pre_materialize(task=self, session=session)

        # Daemon resolution: task.daemon >> scheduler.tasks_as_daemon
        log_queue = session.scheduler._log_queue if log_queue is None else log_queue

        daemon = self.daemon if self.daemon is not None else session.config.tasks_as_daemon
        process = multiprocessing.Process(
            target=self._run_as_process,
            kwargs=dict(
                params=params, direct_params=direct_params, 
                task_run=task_run, 
                queue=log_queue, 
                config=session.config,
                exec_hooks=self._get_hooks("task_execute")
            ),
            daemon=daemon
        )
        task_run.task = process

        self._run_stack.append(task_run)
        self._mark_running = True # needed in pickling

        process.start()
        self._mark_running = False

        self._lock_to_run_log(log_queue)
        return log_queue

    def _run_as_process(self, params:Parameters, direct_params:Parameters, task_run, queue, config, exec_hooks):
        """Running the task in a new process. This method should only
        be run by the new process."""

        # NOTE: This is in the process and other info in the application
        # cannot be accessed here. Self is a copy of the original
        # and cannot affect main processes' attributes!

        # The task's logger has been removed by MultiScheduler.run_task_as_process
        # (see the method for more info) and we need to recreate the logger now
        # in the actual multiprocessing's process. We only add QueueHandler to the
        # logger (with multiprocessing.Queue as queue) so that all the logging
        # records end up in the main process to be logged properly.

        basename = self.logger_name
        # handler = logging.handlers.QueueHandler(queue)
        handler = QueueHandler(queue)

        # Set the process logger
        logger = logging.getLogger(basename + "._process")
        logger.setLevel(logging.INFO)
        logger.propagate = False
        logger.handlers = []
        logger.addHandler(handler)
        try:
            self.logger_name = logger.name
        except:
            logger.critical(f"Task '{self.name}' crashed in setting up logger.", exc_info=True, extra={"action": "fail", "task_name": self.name})
            raise
        self.log_running(task_run)
        try:
            # NOTE: The parameters are "materialized"
            # here in the actual process that runs the task
            output = self._run_as_main(params=params, direct_params=direct_params, task_run=task_run, execution="process", hooks=exec_hooks)
        except Exception as exc:
            # Task crashed before running execute (silence=True)
            self.log_failure()

            # There is nothing to raise it
            # to :(
            pass

    def get_extra_params(self, params:Parameters, execution:str, **kwargs) -> Parameters:
        """Get additional parameters

        Returns
        -------
        Parameters
            Additional parameters
        """
        passed_params = Parameters(params)
        session_params = self.session.parameters
        extra_params = Parameters(_session_=self.session, _task_=self, **kwargs)
        if execution == "thread":
            extra_params['_thread_terminate_'] = threading.Event()

        params = Parameters(self.prefilter_params(session_params | passed_params | extra_params))

        return params

    def _get_direct_params(self):
        direct_params = self.get_task_params()
        if self.batches:
            direct_params.update(self.batches.pop(0))
        return direct_params

    def get_task_params(self):
        "Get parameters passed to the task"
        return self.parameters.copy()

    def prefilter_params(self, params:Parameters):
        """Pre filter the parameters.

        This method filters the task parameters before
        a thread or a process is created. This method
        always called in the main process and in the
        main thread. Therefore, one can filter here the
        parameters that are problematic to pass to a
        thread or process.

        Parameters
        ----------
        params : rocketry.core.Parameters

        Returns
        -------
        Parameters : dict, rocketry.core.Parameters
            Filtered parameters.
        """
        return filter_keyword_args(self.execute, params)

    def postfilter_params(self, params:Parameters):
        """Post filter the parameters.

        This method filters the task parameters after
        a thread or a process is created. This method
        called in the child process, if ``execution='process'``,
        or in the child thread ``execution='thread'``.
        For ``execution='main'``, overriding this method
        does not have much impact over overriding
        ``prefilter_params``.

        Parameters
        ----------
        params : rocketry.core.Parameters

        Returns
        -------
        Parameters : dict, rocketry.core.Parameters
            Filtered parameters.
        """
        return params

    @abstractmethod
    def execute(self, *args, **kwargs):
        """Run the actual task. Override this.

        Parameters are materialized to keyword arguments.
        """
        raise NotImplementedError(f"Method 'execute' not implemented to {type(self)}.")

    def process_failure(self, exc_type:Type[Exception], exc_val:Exception, exc_tb:TracebackType):
        """This method is executed after a failure of the task.
        Override if needed.

        Parameters
        ----------
        exc_type : subclass of Exception
            Type of the occurred exception that caused the failure.
        exc_val : Exception
            Exception that caused the failure.
        exc_type : Traceback object
            Traceback of the failure exception.
        """
        pass

    def process_success(self, output:Any):
        """This method is executed after a success of the task.
        Override if needed.

        Parameters
        ----------
        output : Any
            Return value of the task.
        """
        pass

    def process_finish(self, status:str):
        """This method is executed after finishing the task.
        Override if needed.

        Parameters
        ----------
        status : str {'succeeded', 'failed', 'termination', 'inaction'}
            How the task finished.
        """
        pass

    def register(self):
        if hasattr(self, "_mark_register") and not self._mark_register:
            del self._mark_register
            return # on_exists = 'ignore'
        name = self.name
        self.session.add_task(self)

    def set_cached(self):
        "Update cached statuses"
        # We get the logger here to not flood with warnings if missing repo
        logger = self.logger

        self.last_run = self._get_last_action("run", from_logs=True, logger=logger)
        self.last_success = self._get_last_action("success", from_logs=True, logger=logger)
        self.last_fail = self._get_last_action("fail", from_logs=True, logger=logger)
        self.last_terminate = self._get_last_action("terminate", from_logs=True, logger=logger)
        self.last_inaction = self._get_last_action("inaction", from_logs=True, logger=logger)
        self.last_crash = self._get_last_action("crash", from_logs=True, logger=logger)

        times = {
            name: getattr(self, f"last_{name}")
            for name in ('run', 'success', 'fail', 'terminate', 'inaction', 'crash')
            if getattr(self, f"last_{name}") is not None
        }
        if times:
            status = max(
                times,
                key=times.get
            )
            if status == "run":
                # There has been a sudden crash
                self.log_crash()
            else:
                self.status = status

    def get_default_name(self, **kwargs):
        """Create a name for the task when name was not passed to initiation of
        the task. Override this method."""
        raise NotImplementedError(f"Method 'get_default_name' not implemented to {type(self)}")

    def get_run_id(self, run, params=None):
        if self.func_run_id is not None:
            return self.func_run_id(self, params)
        else:
            return self.session.config.func_run_id(self, params)

    def is_alive_as_main(self) -> bool:
        return any(run.is_main and run.is_alive() for run in self._run_stack)

    def is_alive_as_async(self) -> bool:
        return any(run.is_async and run.is_alive() for run in self._run_stack)

    def is_alive_as_thread(self) -> bool:
        """Whether the task has a live thread."""
        return any(run.is_thread and run.is_alive() for run in self._run_stack)

    def is_alive_as_process(self) -> bool:
        """Whether the task has a live process."""
        return any(run.is_process and run.is_alive() for run in self._run_stack)

    def count_processes_taken(self) -> int:
        """Count number of processes the task takes"""
        return sum(run.is_process and run.is_alive() for run in self._run_stack)

    async def _check_termination(self):
        "Terminate task if can"
        try:
            is_end_cond = self.end_cond.observe(task=self, session=self.session)
        except:
            if not self.session.config.silence_cond_check:
                raise
            is_end_cond = True
        
        if self.force_termination:
            await self._terminate_all(reason="forced termination")
        elif is_end_cond:
            await self._terminate_all(reason="end condition is true")
        else:
            now = time.time()
            if self.permanent_task:
                return
            timeout = self.timeout if self.timeout else self.session.config.timeout
            timeout_sec = timeout.total_seconds()
            for run in self._run_stack:
                start = run.start
                run_duration = now - start
                if run_duration > timeout_sec:
                    await self._terminate_run(run, reason="timeouted")

    def _clean_run_stack(self):
        "Remove dead runs from run stack"
        if self.session.config.silence_task_logging:
            self._run_stack = [
                run
                for run in self._run_stack
                if run.is_alive()
            ]
        else:
            self._run_stack = [
                run
                for run in self._run_stack
                if run.is_alive() or run.exception is not None
            ]

    def _check_exceptions(self):
        for run in self._run_stack.copy():
            if run.exception:
                self._run_stack.remove(run)
                raise run.exception

    async def _terminate_all(self, reason=None):
        "Terminate the whole run stack"
        for run in self._run_stack:
            await self._terminate_run(run, reason=reason)
        self._clean_run_stack()
        self.force_termination = False
        #self._run_stack = [] # Does not work with threads

    async def _terminate_run(self, run:TaskRun, reason=None):
        "Terminate the whole run stack"
        try:
            await run.terminate()
        except asyncio.CancelledError:
            # Async tasks raise CancelledError if terminated
            self.log_termination(reason=reason, task_run=run)
        else:
            if run.is_process:
                # Threaded tasks handle their termination themselves
                self.log_termination(reason=reason, task_run=run)

# Logging
    def _lock_to_run_log(self, log_queue):
        "Handle next run log to make sure the task started running before continuing (otherwise may cause accidential multiple launches)"
        action = None
        timeout = 10 # Seconds allowed the setup to take before declaring setup to crash

        # NOTE: The queue may return others task logs as well
        # but the next run log should be only from this task
        # as log_running is part of the task startup process.

        err = None

        while action != "run":
            try:
                record = log_queue.get(block=True, timeout=timeout)
            except Empty:
                if not self.is_alive():
                    # There will be no "run" log record thus ending the task gracefully
                    self.logger.critical(f"Task '{self.name}' crashed in setup", extra={"action": "fail"})
                    raise TaskSetupError(f"Task '{self.name}' process crashed silently")
            else:

                #self.logger.debug(f"Inserting record for '{record.task_name}' ({record.action})")
                task = self.session[record.task_name]
                try:
                    task.log_record(record)
                except Exception as exc:
                    # It must be made sure the task is set running
                    # so we ignore logging errors until that's sure
                    err = exc

                action = record.action

        if err is not None:
            raise err

    def log_running(self, task_run:TaskRun=None):
        """Make a log that the task is currently running."""
        self._set_status("run", task_run)

    def log_failure(self, task_run:TaskRun=None):
        """Log that the task failed."""
        self._set_status("fail", task_run)

    def log_success(self, return_value=None, task_run:TaskRun=None):
        """Make a log that the task succeeded."""
        self._set_status("success", task_run, return_value=return_value)
        #self.status = "success"

    def log_termination(self, reason=None, task_run:TaskRun=None):
        """Make a log that the task was terminated."""
        reason = reason or "unknown reason"
        msg = self.fmt_log_message.format(action="terminate", task=self.name)
        self._set_status("terminate", task_run, message=msg + f" ({reason})")

        # Reset event and force_termination (for threads)
        self.force_termination = False

    def log_inaction(self, task_run:TaskRun=None):
        """Make a log that the task did nothing."""
        self._set_status("inaction", task_run)

    def log_crash(self, task_run:TaskRun=None):
        """Make a log that the task had previously crashed"""
        self._set_status("crash", task_run)

    def log_record(self, record:logging.LogRecord):
        """Log the record with the logger of the task.
        Also sets the status according to the record.
        """
        # Set last_run/last_success/last_fail etc.
        cache_attr = f"last_{record.action}"
        record_time = datetime.datetime.fromtimestamp(record.created)

        try:
            self.logger.handle(record)
        except Exception as exc:
            if record.action == "run":
                # The task started and the run must be set
                # even though the task partly failed already
                setattr(self, cache_attr, record_time)
                self.status = record.action
            else:
                # Logging is part of the task so even if the task
                # function itself succeeded, the task failed
                setattr(self, "last_fail", record_time)
                self.status = "fail"
            raise TaskLoggingError(f"Logging for task '{self.name}' failed.") from exc
        else:
            setattr(self, cache_attr, record_time)
            self.status = record.action

    def get_status(self) -> Literal['run', 'fail', 'success', 'terminate', 'inaction', None]:
        """Get latest status of the task."""
        if self.session.config.force_status_from_logs:
            try:
                record = self.logger.get_latest()
            except AttributeError:
                if is_main_subprocess():
                    warnings.warn(f"Task '{self.name}' logger is not readable. Status unknown.")
                record = None
            if not record:
                # No previous status
                return None
            status = record["action"] if isinstance(record, dict) else record.action
            self.status = status
            return status
        # This is way faster
        return self.status

    def _set_status(self, action, task_run:TaskRun=None, message=None, return_value=None):
        if message is None:
            message = self.fmt_log_message.format(action=action, task=self.name)

        if action not in self._actions:
            raise KeyError(f"Invalid action: {action}")

        now = datetime.datetime.fromtimestamp(time.time())
        if action == "run":
            extra = {
                "action": "run", 
                "start": datetime.datetime.fromtimestamp(task_run.start) if task_run is not None else now
            }
            # self._last_run = now
        else:
            start_time = self.get_last_run()
            runtime = now - start_time if start_time is not None else None
            extra = {"action": action, "start": start_time, "end": now, "runtime": runtime}

        extra['run_id'] = task_run.run_id if task_run is not None else None

        is_running_as_child = self.logger.name.endswith("._process")
        if is_running_as_child and action == "success":
            # If child process, the return value is passed via QueueHandler to the main process
            # and it's handled then in Scheduler.
            # Else the return value is handled in Task itself (__call__ & _run_as_thread)
            extra["__return__"] = return_value

        cache_attr = f"last_{action}"

        log_method = self.logger.exception if action == "fail" else self.logger.info
        try:
            log_method(
                message,
                extra=extra
            )
        except Exception as exc:
            if action == "run":
                setattr(self, cache_attr, now)
                self.status = action
            else:
                setattr(self, "last_fail", now)
                self.status = "fail"
            raise TaskLoggingError(f"Logging for task '{self.name}' failed.") from exc
        else:
            setattr(self, cache_attr, now)
            self.status = action

    def get_last_success(self) -> datetime.datetime:
        """Get the lastest timestamp when the task succeeded."""
        return self._get_last_action("success")

    def get_last_fail(self) -> datetime.datetime:
        """Get the lastest timestamp when the task failed."""
        return self._get_last_action("fail")

    def get_last_run(self) -> datetime.datetime:
        """Get the lastest timestamp when the task ran."""
        return self._get_last_action("run")

    def get_last_terminate(self) -> datetime.datetime:
        """Get the lastest timestamp when the task terminated."""
        return self._get_last_action("terminate")

    def get_last_inaction(self) -> datetime.datetime:
        """Get the lastest timestamp when the task inacted."""
        return self._get_last_action("inaction")

    def get_last_crash(self) -> datetime.datetime:
        """Get the lastest timestamp when the task inacted."""
        return self._get_last_action("crash")

    def get_execution(self) -> str:
        if self.execution is None:
            return self.session.config.task_execution
        return self.execution

    def _get_last_action(self, action:str, from_logs=None, logger=None) -> datetime.datetime:
        cache_attr = f"last_{action}"
        if from_logs is not None:
            allow_cache = not from_logs
        else:
            if self.session is None:
                allow_cache = True
            else:
                allow_cache = not self.session.config.force_status_from_logs


        if allow_cache: #  and getattr(self, cache_attr) is not None
            value = getattr(self, cache_attr)
        else:
            value = self._get_last_action_from_log(action, logger)
            if isinstance(value, float):
                value = datetime.datetime.fromtimestamp(value)
            setattr(self, cache_attr, value)
        return value

    def _get_last_action_from_log(self, action, logger=None):
        """Get last action timestamp from log"""
        logger = logger if logger is not None else self.logger
        try:
            record = logger.get_latest(action=action)
        except AttributeError:
            if is_main_subprocess():
                warnings.warn(f"Task '{self.name}' logger is not readable. Latest {action} unknown.")
            return None
        else:
            if not record:
                return None
            timestamp = record["created"] if isinstance(record, dict) else record.created
            return timestamp

    def __getstate__(self):

        # # capture what is normally pickled
        # state = self.__dict__.copy()
        #
        # # remove unpicklable
        # # TODO: Include conditions by enforcing tasks are passed to the conditions as names
        # state['_logger'] = None
        # state['_start_cond'] = None
        # state['_end_cond'] = None
        # #state["_process"] = None # If If execution == "process"
        # #state["_thread"] = None # If execution == "thread"
        #
        # state["_lock"] = None # Process task cannot lock anything anyways

        # capture what is normally pickled
        state = super().__getstate__()
        #state['__dict__'] = state['__dict__'].copy()

        # remove unpicklable
        state['__private_attribute_values__'] = state['__private_attribute_values__'].copy()
        priv_attrs = state['__private_attribute_values__']
        priv_attrs['_lock'] = None
        priv_attrs['_process'] = None
        priv_attrs['_thread'] = None
        priv_attrs['_run_stack'] = None

        # We also get rid of the conditions as if there is a task
        # containing an attr that cannot be pickled (like FuncTask
        # containing lambda function but ran as main/thread), we
        # would face sudden crash.
        state['__dict__'] = state['__dict__'].copy()
        dict_state = state['__dict__']
        dict_state['start_cond'] = None
        dict_state['end_cond'] = None

        # Removing possibly unpicklable manually. There is a problem in Pydantic
        # and for some reason it does not use Session's pickling
        dict_state['parameters'] = Parameters()
        dict_state['session'] = None

        if not is_pickleable(state):
            if self._mark_running:
                # When this block might get executed?
                #   - If FuncTask func is non-picklable
                #       - There is another func with same name in the file
                #       - The function is lambda or decorated func
                unpicklable = {key: val for key, val in state.items() if not is_pickleable(val)}
                self.log_running()
                self.logger.critical(f"Task '{self.name}' crashed in pickling. Cannot pickle: {unpicklable}", extra={"action": "fail", "task_name": self.name})
                raise PicklingError(f"Task {self.name} could not be pickled. Cannot pickle: {unpicklable}")
            # Is pickled by something else than task execution
            return state

        # what we return here will be stored in the pickle
        return state

    def _handle_return(self, value):
        "Handle the return value (ie. store to parameters)"
        self.session.returns[self] = value

    def _get_hooks(self, name:str):
        return getattr(self.session.hooks, name)

# Other
    @property
    def period(self) -> TimePeriod:
        """TimePeriod: Time period in which the task runs

        Note that this should not be considered as absolute truth but
        as a best estimate.
        """
        from rocketry.core.time import StaticInterval, All as AllTime
        from rocketry.conditions import TaskFinished, TaskSucceeded

        cond = self.start_cond
        session = self.session

        if isinstance(cond, (TaskSucceeded, TaskFinished)):
            if session[cond.kwargs["task"]] is self:
                return cond.period

        elif isinstance(cond, All):
            task_periods = []
            for sub_stmt in cond:
                if isinstance(sub_stmt, (TaskFinished, TaskFinished)) and session[sub_stmt.kwargs["task"]] is self:
                    task_periods.append(sub_stmt.period)
            if task_periods:
                return AllTime(*task_periods)

        # TimePeriod could not be determined
        return StaticInterval()

    @property
    def lock(self):
        # Lock is private in a sense that we want to hide it from
        # the model (if put to dict etc.) but public in a sense
        # that the user should be allowed to interact with it
        return self._lock

    def json(self, **kwargs):
        if 'exclude' not in kwargs:
            kwargs['exclude'] = set()
        kwargs['exclude'].update({'session'})
        return super().json(**kwargs)<|MERGE_RESOLUTION|>--- conflicted
+++ resolved
@@ -689,13 +689,8 @@
             task_run.event_running.set()
 
         try:
-<<<<<<< HEAD
             output = self._run_as_main(params=params, direct_params=direct_params, task_run=task_run, execution="thread")
-        except:
-=======
-            output = self._run_as_main(params=params, direct_params=direct_params, execution="thread")
         except Exception:
->>>>>>> 6ee2d033
             # Task crashed before actually running the execute.
             try:
                 self.log_failure()
