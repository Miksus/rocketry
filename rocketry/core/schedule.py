import asyncio
import multiprocessing
from typing import TYPE_CHECKING, Optional
import threading
import time
import sys
import os
import subprocess
import logging
import datetime
import platform
from queue import Empty

from rocketry._base import RedBase
from rocketry.core.condition import BaseCondition, AlwaysFalse
from rocketry.core.task import Task
from rocketry.exc import SchedulerRestart, SchedulerExit, TaskLoggingError, TaskSetupError
from rocketry.core.hook import _Hooker

if TYPE_CHECKING:
    from rocketry import Session

class Scheduler(RedBase):
    """Multiprocessing scheduler

    Parameters
    ----------
    session : rocketry.session.Session, optional
        Session object containing tasks,
        parameters and settings,
        by default None
    max_processes : int, optional
        Maximum number of processes
        allowed to be started,
        by default number of CPUs
    tasks_as_daemon : bool, optional
        Whether process tasks are run
        as daemon (if not specified in
        the task) or not, by default True
    timeout : str, optional
        Timeout of each task if not specified
        in the task itself. Must be timedelta
        string, by default "30 minutes"
    parameters : [type], optional
        Parameters of the session.
        Can also be passed directly to the
        session, by default None
    logger : [type], optional
        [description], by default None
    name : str, optional
        Name of the scheduler, deprecated, by default None
    restarting : str, optional
        How the scheduler is restarted if
        Restart exception is raised, by default
        "replace"
    instant_shutdown : bool, optional
        Whether the scheduler tries to shut down
        as quickly as possible or wait till all
        the tasks have finished, by default False

    Attributes
    ----------
    session : rocketry.session.Session
        Session for which the scheduler is
        for. One session has only one
        scheduler.
    """
    session: 'Session'

    def __init__(self, session=None,
                logger=None, name:str=None):

        # Other
        self.session = session or self.session

        self.name = name if name is not None else id(self) #! TODO Is this needed?
        self.logger = logger


        # Controlling runtime (used by scheduler.disabled)
        self._flag_enabled = threading.Event()
        self._flag_shutdown = threading.Event()
        self._flag_force_exit = threading.Event()
        self._flag_restart = threading.Event()
        self._flag_enabled.set() # Not on hold by default

        # is_alive is used by testing whether the scheduler is
        # still running or not
        self.is_alive = None

        self._log_queue = multiprocessing.Queue(-1)

    @property
    def tasks(self):

        #! TODO: Is this needed?
        tasks = self.session.get_tasks()
        # There may be extra rare situation that priority is not in the task
        # for short period if it is being modified thus we use getattr
        return sorted(tasks, key=lambda task: getattr(task, "priority", 0), reverse=True)

    def __call__(self):
        return self.run()

    def run(self):
        return asyncio.run(self.serve())

    async def serve(self):
        """Start and run the scheduler. Will block till the end of the scheduling
        session."""
        # Unsetting some flags
        self._flag_shutdown.clear()
        self._flag_restart.clear()
        self._flag_enabled.set()

        self.is_alive = True
        exception = None
        try:
            await self.startup()

            while not self.check_shut_cond(self.session.config.shut_cond):
                await self._hibernate()
                if self._flag_shutdown.is_set():
                    break
                if self._flag_restart.is_set():
                    raise SchedulerRestart()

                await self.run_cycle()

                # self.maintain()
        except SystemExit as exc:
            self.logger.info('Shutting down...', extra={"action": "shutdown"})
            exception = exc

        except SchedulerExit as exc:
            self.logger.info('Shutdown called. Shutting down...', exc_info=True, extra={"action": "shutdown"})
            exception = exc

        except SchedulerRestart as exc:
            self.logger.info('Restart called. Shutting down...', exc_info=True, extra={"action": "shutdown"})
            exception = exc

        except KeyboardInterrupt as exc:
            self.logger.info('Interupted. Shutting down...', exc_info=True, extra={"action": "shutdown"})
            exception = exc

        except Exception as exc:
            self.logger.critical('Fatal error encountered. Shutting down...', exc_info=True, extra={"action": "crash"})
            exception = exc
            raise
        else:
            self.logger.info('Purpose completed. Shutting down...', extra={"action": "shutdown"})
        finally:
            await self.shut_down(exception=exception)

    async def run_cycle(self):
        """Run one round of tasks.

        Each task is inspected and in case their starting condition
        is fulfilled, they are run.  A task can be running once at
        any given time (in other words, multiple paraller execution
        of a single task is not supported at the moment). Tasks that
        are running but their termination condition is fulfilled are
        terminated.
        """
        tasks = self.tasks
        self.logger.debug(f"Beginning cycle with {len(tasks)} tasks...", extra={"action": "run"})

        # Running hooks
        hooker = _Hooker(self.session.hooks.scheduler_cycle)
        hooker.prerun(self)

        for task in tasks:
            with task.lock:
                self.handle_logs()
                if task.on_startup or task.on_shutdown:
                    # Startup or shutdown tasks are not run in main sequence
                    pass
                elif self._flag_enabled.is_set() and self.is_task_runnable(task):
                    # Run the actual task
                    await self.run_task(task)
                    # Reset force_run as a run has forced
                    task.force_run = False
                await task._check_termination()
        self.handle_logs()
        self.check_thread_errors()
        # Running hooks
        hooker.postrun()

        self.n_cycles += 1

    def check_shut_cond(self, cond: Optional[BaseCondition]) -> bool:
        # Note that failure in scheduler shut_cond always crashes the system
        if cond is None:
            return False
        return cond.observe(scheduler=self, session=self.session)

    def check_task_cond(self, task:Task):
        try:
            return task.is_runnable()
        except:
            self.logger.exception(f"Condition crashed for task '{task.name}'")
            if not self.session.config.silence_cond_check:
                raise
            return False

    async def run_task(self, task:Task, *args, **kwargs):
        """Run a given task"""
        start_time = datetime.datetime.fromtimestamp(time.time())

        try:
            await task.start_async(log_queue=self._log_queue)
        except (SchedulerRestart, SchedulerExit) as exc:
            raise
        except TaskLoggingError:
            self.logger.exception(f"Logging failed for task '{task.name}'")
            if not self.session.config.silence_task_logging:
                raise
        except TaskSetupError:
            self.logger.exception(f"Task '{task.name}' crashed outside execution.")
            if not self.session.config.silence_task_prerun:
                raise
        else:
            exception = None
            status = "success"

    async def terminate_all(self, reason:str=None):
        """Terminate all running tasks."""
        for task in self.tasks:
            if task.is_alive():
                await self.terminate_task(task, reason=reason)

    async def terminate_task(self, task, reason=None):
        """Terminate a given task."""
        self.logger.debug(f"Terminating task '{task.name}'")
<<<<<<< HEAD
        await task._terminate_all(reason=reason)
=======
        is_threaded = hasattr(task, "_thread")
        is_multiprocessed = hasattr(task, "_process")
        if task.is_alive_as_thread():
            # We can only kindly ask the thread to...
            # get the fuck out please.
            task._thread_terminate.set()

        elif task.is_alive_as_process():
            task._process.terminate()
            # Waiting till the termination is finished.
            # Otherwise may try to terminate it many times as the process is alive for a brief moment
            task._process.join()
            self._log_task(task, "log_termination", reason=reason)

            # Resetting attr force_termination
            task.force_termination = False
        elif task.is_alive_as_async():
            task._async_task.cancel()
            try:
                await task._async_task
            except asyncio.CancelledError:
                self._log_task(task, "log_termination", reason=reason)
        else:
            # The process/thread probably just died after the check
            pass

    def is_timeouted(self, task):
        """Check if the task is timeouted."""
        #! TODO: Can this be put to the Task?
        if task.permanent_task:
            # Task is meant to be on all the time thus no reason to terminate due to timeout
            return False
        if not hasattr(task, "_thread") and not hasattr(task, "_process"):
            # Task running on the main process
            # cannot be left running
            return False
        if not task.is_alive():
            return False

        timeout = (
            task.timeout if task.timeout is not None
            else self.session.config.timeout
        )

        if timeout is None:
            return False
        run_duration = datetime.datetime.fromtimestamp(time.time()) - task.get_last_run()
        return run_duration > timeout
>>>>>>> 455ae846

    def is_task_runnable(self, task:Task):
        """Inspect whether the task should be run."""
        #! TODO: Can this be put to the Task?
        execution = task.get_execution()
        if execution == "process":
            has_free_processors = self.has_free_processors()
<<<<<<< HEAD
            if not has_free_processors:
                return False
        if execution in ("thread", "async", "process"):
            if task.multilaunch is None:
                allow_multilaunch = self.session.config.multilaunch
            else:
                allow_multilaunch = task.multilaunch
            if not allow_multilaunch and task.is_alive():
                return False
        is_condition = self.check_task_cond(task)
        return is_condition
=======
            return is_not_running and has_free_processors and is_condition
        if execution == "main":
            return is_condition
        if execution == "thread":
            is_not_running = not task.is_alive()
            return is_not_running and is_condition
        if execution == "async":
            is_not_running = not task.is_alive()
            return is_not_running and is_condition
        raise NotImplementedError(task.execution)

    def is_out_of_condition(self, task:Task):
        """Inspect whether the task should be terminated."""
        #! TODO: Can this be put to the Task?
        if not task.is_alive():
            # NOTE:
            # Task running on the main process
            # cannot be left running
            return False

        if task.force_termination:
            return True

        try:
            return task.is_terminable()
        except:
            self.logger.exception(f"Condition crashed for task '{task.name}'")
            if not self.session.config.silence_cond_check:
                raise

            # We operate the same way as people often do:
            # If we don't know if the process should be killed,
            # we panic and shut it down
            return True
>>>>>>> 455ae846

    def handle_logs(self):
        """Handle the status queue and carries the logging on their behalf."""
        # TODO: This could be maybe done in the tasks
        queue = self._log_queue
        while True:
            try:
                record = queue.get(block=False)
            except Empty:
                break
            else:
                self.logger.debug(f"Inserting record for '{record.task_name}' ({record.action})")
                task = self.session[record.task_name]
                if record.action == "fail":
                    # There is a caveat in logging
                    # https://github.com/python/cpython/blame/fad6af2744c0b022568f7f4a8afc93fed056d4db/Lib/logging/handlers.py#L1383
                    # https://bugs.python.org/issue34334

                    # The traceback/exception info is no longer in record.exc_info/record.exc_text
                    # and it has been formatted to record.message/record.msg
                    # This means we have to rely that message really contains
                    # the full traceback

                    record.exc_info = record.exc_text
                    record.exc_text = record.exc_text
                    if record.exc_text is not None and record.exc_text not in record.message:
                        record.message = record.message + "\n" + record.message
                elif record.action == "success":
                    # Take the return value from the record and delete
                    # Note that record has attr __return__ only if task running as process
                    return_value = record.__return__
                    task._handle_return(return_value)
                    del record.__return__
                self._log_task(task, "log_record", record)

    async def _hibernate(self):
        """Go to sleep and wake up when next task can be executed."""
        delay = self.session.config.cycle_sleep
        if delay is not None:
            await asyncio.sleep(delay)
        else:
            # delay is None, sleep 0 to release the async execution
            await asyncio.sleep(0)

    async def startup(self):
        """Start up the scheduler.

        Starting up includes setting up attributes and
        running tasks that have ``on_startup`` as ``True``."""
        #self.setup_listener()
        self.logger.info(f"Starting up...", extra={"action": "setup"})
        hooker = _Hooker(self.session.hooks.scheduler_startup)
        hooker.prerun(self)

        self.n_cycles = 0
        self.startup_time = datetime.datetime.fromtimestamp(time.time())

        self.logger.debug(f"Beginning startup sequence...")
        for task in self.tasks:
            if task.on_startup:
                if isinstance(task.start_cond, AlwaysFalse) and not task.disabled:
                    # Make sure the tasks run if start_cond not set
                    task.run()

                if self.is_task_runnable(task):
                    await self.run_task(task)

        hooker.postrun()
        self.logger.info(f"Startup complete.")

    def has_free_processors(self) -> bool:
        """Whether the Scheduler has free processors to
        allocate more tasks."""
        return self.count_process_tasks_alive() < self.session.config.max_process_count

    def count_process_tasks_alive(self):
        return sum(task.count_processes_taken() for task in self.tasks)

    @property
    def n_alive(self) -> int:
        """Count of task runs that are alive."""
        return sum(task.n_alive for task in self.tasks)

    async def run_shutdown_tasks(self):
        # Make sure the tasks run if start_cond not set
        for task in self.tasks:
            if task.on_shutdown:

                if isinstance(task.start_cond, AlwaysFalse) and not task.disabled:
                    # Make sure the tasks run if start_cond not set
                    task.run()

                if self.is_task_runnable(task):
                    await self.run_task(task)

    async def _shut_down_tasks(self, traceback=None, exception=None):
        non_fatal_excs = (SchedulerRestart,) # Exceptions that are allowed to have graceful exit
        wait_for_finish = (
            not self.session.config.instant_shutdown
            and (exception is None or isinstance(exception, non_fatal_excs))
        ) and not self._flag_force_exit.is_set()
        if wait_for_finish:
            try:
                # Gracefully shut down (allow remaining tasks to finish)
                while self.n_alive:
                    #time.sleep(self.min_sleep)

                    await self._hibernate() # This is the time async tasks can continue

                    self.handle_logs()
                    for task in self.tasks:
                        if task.permanent_task:
                            # Would never "finish" anyways
                            await self.terminate_task(task, reason=f"Task '{task.name}' timeouted")
                        else:
                            await task._check_termination()
            except Exception as exception:
                # Fuck it, terminate all
                await self._shut_down_tasks(exception=exception)
                raise
        else:
            await self.terminate_all(reason="Instant shutdown of the scheduler")

    async def wait_task_alive(self):
        """Wait till all, especially threading tasks, are finished."""
        while self.n_alive > 0:
            await self._hibernate()

    async def shut_down(self, traceback=None, exception=None):
        """Shut down the scheduler.

        Shutting down includes running tasks that have
        ``on_shutdown`` as ``True``, handling the
        shutting down of already running tasks and
        restarting the scheduler in case restart was
        called.

        If non fatal exception was raised and ``instant_shutdown``
        is ``False``, remaining running tasks are waited to finish.
        Else all the tasks are terminated. If ``instant_shutdown``
        is ``True``, the scheduler won't wait for the terminated
        tasks to finish their termination.
        """

        self.logger.debug(f"Beginning shutdown sequence...")
        hooker = _Hooker(self.session.hooks.scheduler_shutdown)
        hooker.prerun(self)

        # First the shut down tasks are run
        # Then all tasks are waited to finish or terminated
        # Then all threads/processes are wait to die
        try:
            try:
                try:
                    await self.run_shutdown_tasks()
                finally:
                    # Tasks are shut down/waited for shut down regardless if running shutdown
                    # tasks failed
                    self.logger.debug(f"Shutting down tasks...")
                    await self._shut_down_tasks(traceback, exception)
            finally:
                # Processes/threads are wait to shut down regardless if there has been any
                # additional errors previously
                await self.wait_task_alive() # Wait till all tasks' threads and processes are dead

                # Finally check logs once more
                # and raise TaskLoggingError if has occurred in a thread and they are not silenced
                self.handle_logs()
                self.check_thread_errors()
        finally:
            # Running hooks and finalize the shutdown
            hooker.postrun()
            self.is_alive = False
            self.logger.info(f"Shutdown completed. Good bye.")

        if isinstance(exception, SchedulerRestart):
            # Clean up finished, restart is finally
            # possible
            await self._restart()

    async def _restart(self):
        """Restart the scheduler by creating a new process
        on the temporary run script where the scheduler's is
        process is started.
        """
        # https://stackoverflow.com/a/35874988
        self.logger.debug(f"Restarting...", extra={"action": "restart"})
        python = sys.executable

        restarting = self.session.config.restarting
        if restarting == "replace":
            os.execl(python, python, *sys.argv)
            # After this, no code will be run. It all died :(
        elif restarting == "relaunch":
            # Relaunch the process
            subprocess.Popen([python, *sys.argv], shell=False, close_fds=True)
        elif restarting == "fresh":
            # Relaunch the process in new window
            if platform.system() == "Windows":
                subprocess.Popen([python, *sys.argv], shell=False, close_fds=True, creationflags=subprocess.CREATE_NEW_CONSOLE)
            else:
                # Linux does not have CREATE_NEW_CONSOLE creation flag but shell=True is pretty close
                subprocess.Popen([python, *sys.argv], shell=True, close_fds=True)
        elif restarting == "recall":
            # Mostly useful for testing.
            # Restart by calling the self.__call__ again
            await asyncio.create_task(self.serve())
        else:
            raise ValueError(f"Invalid restaring: {restarting}")

# System control
    @property
    def on_hold(self):
        """bool: If True, the scheduler won't execute new tasks
        till this is set False. Useful to halt task execution in
        a controller task."""
        return not self._flag_enabled.is_set()

    @on_hold.setter
    def on_hold(self, value):
        if value:
            self._flag_enabled.clear()
        else:
            self._flag_enabled.set()

    def set_shut_down(self):
        """Shut down the scheduler. Useful to shut down the
        scheduler in a controller task."""
        self.on_hold = False # In case was set to wait
        self._flag_shutdown.set()

# Logging
    @property
    def logger(self):
        return self._logger

    @logger.setter
    def logger(self, logger):
        basename = self.session.config.scheduler_logger_basename
        if logger is None:
            # Get class logger (default logger)
            logger = logging.getLogger(basename)

        if not logger.name.startswith(basename):
            raise ValueError(f"Logger name must start with '{basename}' as session finds loggers with names")

        # TODO: Use TaskAdapter to relay the scheduler name?
        self._logger = logger

    def _log_task(self, task, log_method:str, *args, **kwargs):
        func = getattr(task, log_method)
        try:
            func(*args)
        except:
            self.logger.exception(f"Logging failed for task '{task.name}'")
            if not self.session.config.silence_task_logging:
                raise

    def check_thread_errors(self):
        silence_logging = self.session.config.silence_task_logging
        if not silence_logging:
            for task in self.tasks:
                task._check_exceptions()<|MERGE_RESOLUTION|>--- conflicted
+++ resolved
@@ -233,58 +233,7 @@
     async def terminate_task(self, task, reason=None):
         """Terminate a given task."""
         self.logger.debug(f"Terminating task '{task.name}'")
-<<<<<<< HEAD
         await task._terminate_all(reason=reason)
-=======
-        is_threaded = hasattr(task, "_thread")
-        is_multiprocessed = hasattr(task, "_process")
-        if task.is_alive_as_thread():
-            # We can only kindly ask the thread to...
-            # get the fuck out please.
-            task._thread_terminate.set()
-
-        elif task.is_alive_as_process():
-            task._process.terminate()
-            # Waiting till the termination is finished.
-            # Otherwise may try to terminate it many times as the process is alive for a brief moment
-            task._process.join()
-            self._log_task(task, "log_termination", reason=reason)
-
-            # Resetting attr force_termination
-            task.force_termination = False
-        elif task.is_alive_as_async():
-            task._async_task.cancel()
-            try:
-                await task._async_task
-            except asyncio.CancelledError:
-                self._log_task(task, "log_termination", reason=reason)
-        else:
-            # The process/thread probably just died after the check
-            pass
-
-    def is_timeouted(self, task):
-        """Check if the task is timeouted."""
-        #! TODO: Can this be put to the Task?
-        if task.permanent_task:
-            # Task is meant to be on all the time thus no reason to terminate due to timeout
-            return False
-        if not hasattr(task, "_thread") and not hasattr(task, "_process"):
-            # Task running on the main process
-            # cannot be left running
-            return False
-        if not task.is_alive():
-            return False
-
-        timeout = (
-            task.timeout if task.timeout is not None
-            else self.session.config.timeout
-        )
-
-        if timeout is None:
-            return False
-        run_duration = datetime.datetime.fromtimestamp(time.time()) - task.get_last_run()
-        return run_duration > timeout
->>>>>>> 455ae846
 
     def is_task_runnable(self, task:Task):
         """Inspect whether the task should be run."""
@@ -292,7 +241,6 @@
         execution = task.get_execution()
         if execution == "process":
             has_free_processors = self.has_free_processors()
-<<<<<<< HEAD
             if not has_free_processors:
                 return False
         if execution in ("thread", "async", "process"):
@@ -304,42 +252,6 @@
                 return False
         is_condition = self.check_task_cond(task)
         return is_condition
-=======
-            return is_not_running and has_free_processors and is_condition
-        if execution == "main":
-            return is_condition
-        if execution == "thread":
-            is_not_running = not task.is_alive()
-            return is_not_running and is_condition
-        if execution == "async":
-            is_not_running = not task.is_alive()
-            return is_not_running and is_condition
-        raise NotImplementedError(task.execution)
-
-    def is_out_of_condition(self, task:Task):
-        """Inspect whether the task should be terminated."""
-        #! TODO: Can this be put to the Task?
-        if not task.is_alive():
-            # NOTE:
-            # Task running on the main process
-            # cannot be left running
-            return False
-
-        if task.force_termination:
-            return True
-
-        try:
-            return task.is_terminable()
-        except:
-            self.logger.exception(f"Condition crashed for task '{task.name}'")
-            if not self.session.config.silence_cond_check:
-                raise
-
-            # We operate the same way as people often do:
-            # If we don't know if the process should be killed,
-            # we panic and shut it down
-            return True
->>>>>>> 455ae846
 
     def handle_logs(self):
         """Handle the status queue and carries the logging on their behalf."""
